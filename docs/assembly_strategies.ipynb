{
<<<<<<< HEAD
  "cells": [
=======
 "cells": [
  {
   "cell_type": "markdown",
   "id": "d83602ef",
   "metadata": {
    "lines_to_next_cell": 2
   },
   "source": [
    "Copyright (C) 2022 Jørgen Schartum Dokken\n",
    "\n",
    "This file is part of Oasisx\n",
    "SPDX-License-Identifier: MIT\n",
    "\n",
    "# Efficient assembly\n",
    "\n",
    "This demo illustrates the performance differences between matrix free and cached assembly\n",
    "for the Crank Nicholson time discretization with the implicit Adams-Bashforth linearization\n",
    "in the tentative velocity step of the Navier-Stokes Equation.\n",
    "\n",
    "We start by importing the necessary modules\n"
   ]
  },
  {
   "cell_type": "code",
   "execution_count": 1,
   "id": "90c86f89",
   "metadata": {},
   "outputs": [],
   "source": [
    "from mpi4py import MPI\n",
    "from petsc4py import PETSc\n",
    "\n",
    "import dolfinx\n",
    "import dolfinx.fem.petsc\n",
    "import numpy as np\n",
    "import pandas\n",
    "import seaborn\n",
    "import ufl"
   ]
  },
  {
   "cell_type": "markdown",
   "id": "92d9d132",
   "metadata": {},
   "source": [
    "We define a function, that takes in a mesh, the order `P` of the Lagrange function space for the\n",
    "scalar component of the velocity field, the number of times we should time the assembly, and\n",
    "`jit_options` for just in time compilation of the vartiational forms.\n",
    "\n",
    "For the _Matrix-vector_ strategy, we do only time the time it takes to modify the pre-assembled\n",
    "convection matrix, adding the scaled mass and stiffness matrices and computing the matrix vector\n",
    "product, as the matrix `A` is needed for the LHS assembly in the fractional step method.\n",
    "\n",
    "For the _Action strategy_ we use `ufl.action` to create the variational form for the RHS\n",
    "vector, and use generated code for the assembly.\n",
    "\n",
    "This demo does not consider any Dirichet boundary conditions.\n",
    "\n",
    "We add some arbitrary data to the variables `dt`, `nu`, `u_1` and `u_ab`,\n",
    "as we are not solving a full problem here.\n"
   ]
  },
  {
   "cell_type": "code",
   "execution_count": null,
   "id": "462f16d9",
   "metadata": {},
   "outputs": [],
   "source": [
    "def assembly(mesh, P: int, repeats: int, jit_options: dict = None):\n",
    "    V = dolfinx.fem.functionspace(mesh, (\"Lagrange\", int(P)))\n",
    "    dt = 0.5\n",
    "    nu = 0.3\n",
    "    u = ufl.TrialFunction(V)\n",
    "    v = ufl.TestFunction(V)\n",
    "\n",
    "    # Solution from previous time step\n",
    "    u_1 = dolfinx.fem.Function(V)\n",
    "    u_1.interpolate(lambda x: np.sin(x[0]) * np.cos(x[1]))\n",
    "\n",
    "    # Define variational forms\n",
    "    mass = ufl.inner(u, v) * ufl.dx\n",
    "    stiffness = ufl.inner(ufl.grad(u), ufl.grad(v)) * ufl.dx\n",
    "\n",
    "    u_ab = [dolfinx.fem.Function(V, name=f\"u_ab{i}\") for i in range(mesh.geometry.dim)]\n",
    "    convection = ufl.inner(ufl.dot(ufl.as_vector(u_ab), ufl.nabla_grad(u)), v) * ufl.dx\n",
    "    for u_abi in u_ab:\n",
    "        u_abi.interpolate(lambda x: x[0])\n",
    "\n",
    "    # Compile forms for matrix vector products\n",
    "    jit_options = {} if jit_options is None else jit_options\n",
    "    mass_form = dolfinx.fem.form(mass, jit_options=jit_options)\n",
    "    stiffness_form = dolfinx.fem.form(stiffness, jit_options=jit_options)\n",
    "    convection_form = dolfinx.fem.form(convection, jit_options=jit_options)\n",
    "\n",
    "    # Compile form for vector assembly (action)\n",
    "    dt_inv = dolfinx.fem.Constant(mesh, 1.0 / dt)\n",
    "    dt_inv.name = \"dt_inv\"\n",
    "    nu_c = dolfinx.fem.Constant(mesh, nu)\n",
    "    nu_c.name = \"nu\"\n",
    "    lhs = dt_inv * mass - 0.5 * nu_c * stiffness - 0.5 * convection\n",
    "    lhs = dolfinx.fem.form(ufl.action(lhs, u_1), jit_options=jit_options)\n",
    "\n",
    "    # Assemble time independent matrices\n",
    "    # Mass matrix\n",
    "    M = dolfinx.fem.petsc.create_matrix(mass_form)\n",
    "    M.setOption(PETSc.Mat.Option.SYMMETRIC, True)\n",
    "    M.setOption(PETSc.Mat.Option.SYMMETRY_ETERNAL, True)\n",
    "    M.setOption(PETSc.Mat.Option.IGNORE_ZERO_ENTRIES, True)\n",
    "    dolfinx.fem.petsc.assemble_matrix(M, mass_form)\n",
    "    M.assemble()\n",
    "    M.setOption(PETSc.Mat.Option.NEW_NONZERO_LOCATIONS, False)\n",
    "\n",
    "    # Stiffness matrix\n",
    "    K = dolfinx.fem.petsc.create_matrix(stiffness_form)\n",
    "    K.setOption(PETSc.Mat.Option.SYMMETRIC, True)\n",
    "    K.setOption(PETSc.Mat.Option.SYMMETRY_ETERNAL, True)\n",
    "    K.setOption(PETSc.Mat.Option.IGNORE_ZERO_ENTRIES, True)\n",
    "    dolfinx.fem.petsc.assemble_matrix(K, stiffness_form)\n",
    "    K.assemble()\n",
    "    K.setOption(PETSc.Mat.Option.NEW_NONZERO_LOCATIONS, False)\n",
    "\n",
    "    # Create time dependent matrix (convection matrix)\n",
    "    A = dolfinx.fem.petsc.create_matrix(mass_form)\n",
    "    A.setOption(PETSc.Mat.Option.IGNORE_ZERO_ENTRIES, True)\n",
    "\n",
    "    # Vector for matrix vector product\n",
    "    b = dolfinx.fem.Function(V)\n",
    "\n",
    "    t_matvec = np.zeros((repeats, mesh.comm.size), dtype=np.float64)\n",
    "    t_action = np.zeros((repeats, mesh.comm.size), dtype=np.float64)\n",
    "    N = mesh.topology.index_map(mesh.topology.dim).size_global\n",
    "    for i in range(repeats):\n",
    "        # Zero out time-dependent matrix\n",
    "        A.zeroEntries()\n",
    "\n",
    "        # Add convection term\n",
    "        dolfinx.fem.petsc.assemble_matrix(A, convection_form)\n",
    "        A.assemble()\n",
    "\n",
    "        # Do mat-vec operations\n",
    "        with dolfinx.common.Timer(f\"~{P} {i} {N} Matvec strategy\") as _:\n",
    "            A.scale(-0.5)\n",
    "            A.axpy(1.0 / dt, M)\n",
    "            A.axpy(-0.5 * nu, K)\n",
    "            A.mult(u_1.x.petsc_vec, b.x.petsc_vec)\n",
    "            b.x.scatter_forward()\n",
    "\n",
    "        # Compute the vector without using pre-generated matrices\n",
    "        b_d = dolfinx.fem.Function(V)\n",
    "        with dolfinx.common.Timer(f\"~{P} {i} {N} Action strategy\"):\n",
    "            dolfinx.fem.petsc.assemble_vector(b_d.x.petsc_vec, lhs)\n",
    "            b_d.x.scatter_reverse(dolfinx.la.InsertMode.add)\n",
    "            b_d.x.scatter_forward()\n",
    "        # Compare results\n",
    "        assert np.allclose(b.x.array, b_d.x.array)\n",
    "\n",
    "        # Get timings\n",
    "        matvec = dolfinx.common.timing(f\"~{P} {i} {N} Matvec strategy\")\n",
    "        assert matvec[0] == 1\n",
    "        action = dolfinx.common.timing(f\"~{P} {i} {N} Action strategy\")\n",
    "        assert action[0] == 1\n",
    "        t_matvec[i, :] = mesh.comm.allgather(matvec[1].total_seconds())\n",
    "        t_action[i, :] = mesh.comm.allgather(action[1].total_seconds())\n",
    "\n",
    "    return V.dofmap.index_map_bs * V.dofmap.index_map.size_global, t_matvec, t_action"
   ]
  },
  {
   "cell_type": "markdown",
   "id": "3b0a0b5d",
   "metadata": {},
   "source": [
    "We solve the problem on a unit cube that is split into tetrahedras with `Nx`,`Ny` and `Nx`\n",
    "tetrahera in the x, y and z-direction respectively.\n"
   ]
  },
  {
   "cell_type": "code",
   "execution_count": 3,
   "id": "c86e6970",
   "metadata": {},
   "outputs": [],
   "source": [
    "def run_parameter_sweep(\n",
    "    Nx: int, Ny: int, Nz: int, repeats: int, min_degree: int, max_degree: int\n",
    ") -> dict:\n",
    "    # Information regarding optimization flags can be found at:\n",
    "    # https://gcc.gnu.org/onlinedocs/gcc/Optimize-Options.html\n",
    "    jit_options = {\"cffi_extra_compile_args\": [\"-march=native\", \"-O3\"]}\n",
    "\n",
    "    mesh = dolfinx.mesh.create_unit_cube(MPI.COMM_WORLD, Nx, Ny, Nz)\n",
    "    Ps = np.arange(min_degree, max_degree + 1, dtype=np.int32)\n",
    "    j = 0\n",
    "    results = {}\n",
    "    for i, P in enumerate(Ps):\n",
    "        dof, matvec, action = assembly(mesh, P, repeats=repeats, jit_options=jit_options)\n",
    "        for row in matvec:\n",
    "            for process in row:\n",
    "                results[j] = {\n",
    "                    \"P\": P,\n",
    "                    \"num_dofs\": dof,\n",
    "                    \"method\": \"matvec\",\n",
    "                    \"time (s)\": process,\n",
    "                    \"procs\": MPI.COMM_WORLD.size,\n",
    "                }\n",
    "                j += 1\n",
    "        for row in action:\n",
    "            for process in row:\n",
    "                results[j] = {\n",
    "                    \"P\": P,\n",
    "                    \"num_dofs\": dof,\n",
    "                    \"method\": \"action\",\n",
    "                    \"time (s)\": process,\n",
    "                    \"procs\": MPI.COMM_WORLD.size,\n",
    "                }\n",
    "                j += 1\n",
    "    return results"
   ]
  },
  {
   "cell_type": "markdown",
   "id": "908edcc9",
   "metadata": {},
   "source": [
    "We use `pandas` and `seaborn` to visualize the results\n"
   ]
  },
  {
   "cell_type": "code",
   "execution_count": 4,
   "id": "256d2d4c",
   "metadata": {},
   "outputs": [],
   "source": [
    "def create_plot(results: dict, outfile: str):\n",
    "    if MPI.COMM_WORLD.rank == 0:\n",
    "        df = pandas.DataFrame.from_dict(results, orient=\"index\")\n",
    "        df[\"label\"] = (\n",
    "            \"P\"\n",
    "            + df[\"P\"].astype(str)\n",
    "            + \" \"\n",
    "            + df[\"num_dofs\"].astype(str)\n",
    "            + \" \\n Comms: \"\n",
    "            + df[\"procs\"].astype(str)\n",
    "        )\n",
    "        plot = seaborn.catplot(data=df, kind=\"swarm\", x=\"label\", y=\"time (s)\", hue=\"method\")\n",
    "        plot.set(yscale=\"log\")\n",
    "        import matplotlib.pyplot as plt\n",
    "\n",
    "        plt.grid()\n",
    "        plt.savefig(outfile)"
   ]
  },
  {
   "cell_type": "markdown",
   "id": "9f10ca21",
   "metadata": {
    "lines_to_next_cell": 2
   },
   "source": [
    "We start by running the comparison for an increasing number of degrees of freedom on a fixed grid.\n"
   ]
  },
  {
   "cell_type": "code",
   "execution_count": 5,
   "id": "55975cb0",
   "metadata": {},
   "outputs": [
>>>>>>> af016948
    {
      "cell_type": "markdown",
      "id": "d83602ef",
      "metadata": {
        "lines_to_next_cell": 2
      },
      "source": [
        "Copyright (C) 2022 Jørgen Schartum Dokken\n",
        "\n",
        "This file is part of Oasisx\n",
        "SPDX-License-Identifier: MIT\n",
        "\n",
        "# Efficient assembly\n",
        "\n",
        "This demo illustrates the performance differences between matrix free and cached assembly\n",
        "for the Crank Nicholson time discretization with the implicit Adams-Bashforth linearization\n",
        "in the tentative velocity step of the Navier-Stokes Equation.\n",
        "\n",
        "We start by importing the necessary modules\n"
      ]
    },
    {
      "cell_type": "code",
      "execution_count": 1,
      "id": "90c86f89",
      "metadata": {},
      "outputs": [],
      "source": [
        "from mpi4py import MPI\n",
        "from petsc4py import PETSc\n",
        "\n",
        "import dolfinx\n",
        "import dolfinx.fem.petsc\n",
        "import numpy as np\n",
        "import pandas\n",
        "import seaborn\n",
        "import ufl"
      ]
    },
    {
      "cell_type": "markdown",
      "id": "92d9d132",
      "metadata": {},
      "source": [
        "We define a function, that takes in a mesh, the order `P` of the Lagrange function space for the\n",
        "scalar component of the velocity field, the number of times we should time the assembly, and\n",
        "`jit_options` for just in time compilation of the vartiational forms.\n",
        "\n",
        "For the _Matrix-vector_ strategy, we do only time the time it takes to modify the pre-assembled\n",
        "convection matrix, adding the scaled mass and stiffness matrices and computing the matrix vector\n",
        "product, as the matrix `A` is needed for the LHS assembly in the fractional step method.\n",
        "\n",
        "For the _Action strategy_ we use `ufl.action` to create the variational form for the RHS\n",
        "vector, and use generated code for the assembly.\n",
        "\n",
        "This demo does not consider any Dirichet boundary conditions.\n",
        "\n",
        "We add some arbitrary data to the variables `dt`, `nu`, `u_1` and `u_ab`,\n",
        "as we are not solving a full problem here.\n"
      ]
    },
    {
      "cell_type": "code",
      "execution_count": 2,
      "id": "462f16d9",
      "metadata": {},
      "outputs": [],
      "source": [
        "def assembly(mesh, P: int, repeats: int, jit_options: dict = None):\n",
        "    V = dolfinx.fem.functionspace(mesh, (\"Lagrange\", int(P)))\n",
        "    dt = 0.5\n",
        "    nu = 0.3\n",
        "    u = ufl.TrialFunction(V)\n",
        "    v = ufl.TestFunction(V)\n",
        "\n",
        "    # Solution from previous time step\n",
        "    u_1 = dolfinx.fem.Function(V)\n",
        "    u_1.interpolate(lambda x: np.sin(x[0]) * np.cos(x[1]))\n",
        "\n",
        "    # Define variational forms\n",
        "    mass = ufl.inner(u, v) * ufl.dx\n",
        "    stiffness = ufl.inner(ufl.grad(u), ufl.grad(v)) * ufl.dx\n",
        "\n",
        "    u_ab = [dolfinx.fem.Function(V, name=f\"u_ab{i}\") for i in range(mesh.geometry.dim)]\n",
        "    convection = ufl.inner(ufl.dot(ufl.as_vector(u_ab), ufl.nabla_grad(u)), v) * ufl.dx\n",
        "    for u_abi in u_ab:\n",
        "        u_abi.interpolate(lambda x: x[0])\n",
        "\n",
        "    # Compile forms for matrix vector products\n",
        "    jit_options = {} if jit_options is None else jit_options\n",
        "    mass_form = dolfinx.fem.form(mass, jit_options=jit_options)\n",
        "    stiffness_form = dolfinx.fem.form(stiffness, jit_options=jit_options)\n",
        "    convection_form = dolfinx.fem.form(convection, jit_options=jit_options)\n",
        "\n",
        "    # Compile form for vector assembly (action)\n",
        "    dt_inv = dolfinx.fem.Constant(mesh, 1.0 / dt)\n",
        "    dt_inv.name = \"dt_inv\"\n",
        "    nu_c = dolfinx.fem.Constant(mesh, nu)\n",
        "    nu_c.name = \"nu\"\n",
        "    lhs = dt_inv * mass - 0.5 * nu_c * stiffness - 0.5 * convection\n",
        "    lhs = dolfinx.fem.form(ufl.action(lhs, u_1), jit_options=jit_options)\n",
        "\n",
        "    # Assemble time independent matrices\n",
        "    # Mass matrix\n",
        "    M = dolfinx.fem.petsc.create_matrix(mass_form)\n",
        "    M.setOption(PETSc.Mat.Option.SYMMETRIC, True)\n",
        "    M.setOption(PETSc.Mat.Option.SYMMETRY_ETERNAL, True)\n",
        "    M.setOption(PETSc.Mat.Option.IGNORE_ZERO_ENTRIES, True)\n",
        "    dolfinx.fem.petsc.assemble_matrix(M, mass_form)\n",
        "    M.assemble()\n",
        "    M.setOption(PETSc.Mat.Option.NEW_NONZERO_LOCATIONS, False)\n",
        "\n",
        "    # Stiffness matrix\n",
        "    K = dolfinx.fem.petsc.create_matrix(stiffness_form)\n",
        "    K.setOption(PETSc.Mat.Option.SYMMETRIC, True)\n",
        "    K.setOption(PETSc.Mat.Option.SYMMETRY_ETERNAL, True)\n",
        "    K.setOption(PETSc.Mat.Option.IGNORE_ZERO_ENTRIES, True)\n",
        "    dolfinx.fem.petsc.assemble_matrix(K, stiffness_form)\n",
        "    K.assemble()\n",
        "    K.setOption(PETSc.Mat.Option.NEW_NONZERO_LOCATIONS, False)\n",
        "\n",
        "    # Create time dependent matrix (convection matrix)\n",
        "    A = dolfinx.fem.petsc.create_matrix(mass_form)\n",
        "    A.setOption(PETSc.Mat.Option.IGNORE_ZERO_ENTRIES, True)\n",
        "\n",
        "    # Vector for matrix vector product\n",
        "    b = dolfinx.fem.Function(V)\n",
        "\n",
        "    t_matvec = np.zeros((repeats, mesh.comm.size), dtype=np.float64)\n",
        "    t_action = np.zeros((repeats, mesh.comm.size), dtype=np.float64)\n",
        "    for i in range(repeats):\n",
        "        # Zero out time-dependent matrix\n",
        "        A.zeroEntries()\n",
        "\n",
        "        # Add convection term\n",
        "        dolfinx.fem.petsc.assemble_matrix(A, convection_form)\n",
        "        A.assemble()\n",
        "\n",
        "        # Do mat-vec operations\n",
        "        with dolfinx.common.Timer(f\"~{P} {i} Matvec strategy\") as _:\n",
        "            A.scale(-0.5)\n",
        "            A.axpy(1.0 / dt, M)\n",
        "            A.axpy(-0.5 * nu, K)\n",
        "            A.mult(u_1.x.petsc_vec, b.x.petsc_vec)\n",
        "            b.x.scatter_forward()\n",
        "\n",
        "        # Compute the vector without using pre-generated matrices\n",
        "        b_d = dolfinx.fem.Function(V)\n",
        "        with dolfinx.common.Timer(f\"~{P} {i} Action strategy\") as _:\n",
        "            dolfinx.fem.petsc.assemble_vector(b_d.x.petsc_vec, lhs)\n",
        "            b_d.x.scatter_reverse(dolfinx.la.InsertMode.add)\n",
        "            b_d.x.scatter_forward()\n",
        "        # Compare results\n",
        "        assert np.allclose(b.x.array, b_d.x.array)\n",
        "\n",
        "        # Get timings\n",
        "        matvec = dolfinx.common.timing(f\"~{P} {i} Matvec strategy\")\n",
        "        action = dolfinx.common.timing(f\"~{P} {i} Action strategy\")\n",
        "        t_matvec[i, :] = mesh.comm.allgather(matvec[1])\n",
        "        t_action[i, :] = mesh.comm.allgather(action[1])\n",
        "\n",
        "    return V.dofmap.index_map_bs * V.dofmap.index_map.size_global, t_matvec, t_action"
      ]
    },
    {
      "cell_type": "markdown",
      "id": "3b0a0b5d",
      "metadata": {},
      "source": [
        "We solve the problem on a unit cube that is split into tetrahedras with `Nx`,`Ny` and `Nx`\n",
        "tetrahera in the x, y and z-direction respectively.\n"
      ]
    },
    {
      "cell_type": "code",
      "execution_count": 3,
      "id": "c86e6970",
      "metadata": {},
      "outputs": [],
      "source": [
        "def run_parameter_sweep(\n",
        "    Nx: int, Ny: int, Nz: int, repeats: int, min_degree: int, max_degree: int\n",
        ") -> dict:\n",
        "    # Information regarding optimization flags can be found at:\n",
        "    # https://gcc.gnu.org/onlinedocs/gcc/Optimize-Options.html\n",
        "    jit_options = {\"cffi_extra_compile_args\": [\"-march=native\", \"-O3\"]}\n",
        "\n",
        "    mesh = dolfinx.mesh.create_unit_cube(MPI.COMM_WORLD, Nx, Ny, Nz)\n",
        "    Ps = np.arange(min_degree, max_degree + 1, dtype=np.int32)\n",
        "    j = 0\n",
        "    results = {}\n",
        "    for i, P in enumerate(Ps):\n",
        "        dof, matvec, action = assembly(mesh, P, repeats=repeats, jit_options=jit_options)\n",
        "        for row in matvec:\n",
        "            for process in row:\n",
        "                results[j] = {\n",
        "                    \"P\": P,\n",
        "                    \"num_dofs\": dof,\n",
        "                    \"method\": \"matvec\",\n",
        "                    \"time (s)\": process,\n",
        "                    \"procs\": MPI.COMM_WORLD.size,\n",
        "                }\n",
        "                j += 1\n",
        "        for row in action:\n",
        "            for process in row:\n",
        "                results[j] = {\n",
        "                    \"P\": P,\n",
        "                    \"num_dofs\": dof,\n",
        "                    \"method\": \"action\",\n",
        "                    \"time (s)\": process,\n",
        "                    \"procs\": MPI.COMM_WORLD.size,\n",
        "                }\n",
        "                j += 1\n",
        "    return results"
      ]
    },
    {
      "cell_type": "markdown",
      "id": "908edcc9",
      "metadata": {},
      "source": [
        "We use `pandas` and `seaborn` to visualize the results\n"
      ]
    },
    {
      "cell_type": "code",
      "execution_count": 4,
      "id": "256d2d4c",
      "metadata": {},
      "outputs": [],
      "source": [
        "def create_plot(results: dict, outfile: str):\n",
        "    if MPI.COMM_WORLD.rank == 0:\n",
        "        df = pandas.DataFrame.from_dict(results, orient=\"index\")\n",
        "        df[\"label\"] = (\n",
        "            \"P\"\n",
        "            + df[\"P\"].astype(str)\n",
        "            + \" \"\n",
        "            + df[\"num_dofs\"].astype(str)\n",
        "            + \" \\n Comms: \"\n",
        "            + df[\"procs\"].astype(str)\n",
        "        )\n",
        "        plot = seaborn.catplot(data=df, kind=\"swarm\", x=\"label\", y=\"time (s)\", hue=\"method\")\n",
        "        plot.set(yscale=\"log\")\n",
        "        import matplotlib.pyplot as plt\n",
        "\n",
        "        plt.grid()\n",
        "        plt.savefig(outfile)"
      ]
    },
    {
      "cell_type": "markdown",
      "id": "9f10ca21",
      "metadata": {
        "lines_to_next_cell": 2
      },
      "source": [
        "We start by running the comparison for an increasing number of degrees of freedom on a fixed grid.\n"
      ]
    },
    {
      "cell_type": "code",
      "execution_count": 5,
      "id": "55975cb0",
      "metadata": {},
      "outputs": [
        {
          "data": {
            "image/png": "iVBORw0KGgoAAAANSUhEUgAAAmUAAAHpCAYAAADDFUsZAAAAOXRFWHRTb2Z0d2FyZQBNYXRwbG90bGliIHZlcnNpb24zLjcuMSwgaHR0cHM6Ly9tYXRwbG90bGliLm9yZy/bCgiHAAAACXBIWXMAAA9hAAAPYQGoP6dpAABMRUlEQVR4nO3de3zO9f/H8ee188E2zE7YnMnkvJFTpmJLKan4So79dBqSilQq9SWFolqkA9WXiBLf71dSQjnECNFylglzZjZss+vz+2NfV13t2knbrs+2x/12c+N6f96fz+f12fu6Ls99Pu/rc1kMwzAEAAAAp3JxdgEAAAAglAEAAJgCoQwAAMAECGUAAAAmQCgDAAAwAUIZAACACRDKAAAATIBQlg/DMJSamipu5QYAAEoaoSwfFy5cUEBAgC5cuODsUopVVlaWlixZoqysLGeXgkJgvMoOxqpsYbxgNoQyAAAAEyCUAQAAmAChDAAAwAQIZQAAACZAKAMAADABQhkAAIAJEMoAAABMgFDmQEJCgiIjIxUdHe3sUgAAQAVBKHMgPj5eSUlJSkxMdHYpAACggiCUAQAAmAChDAAAwAQIZQAAACZAKAMAADABQhkAAIAJuDm7AAAASlPK+ct674cDSjx4WtaLLvJreEo3NQ5zdlkAoQwAUHGcSL2sngnrlJJ6+X8tLhry0U969e6m6hMd4dTaAC5fAgAqjA/X/fanQPaHKSv2KCvb6oSKgD8QygAAFcZPyWcdtp+8kKHDZy6WcjWAPUIZAKDCCAvwctju4eqiwEqepVwNYI85ZQCAcuf8xSzNWf+b1u07pQAfd/VtE66brgvRgHa19e/tR2U17Pv3alVDAd7uzikW+B9CmQMJCQlKSEhQdna2s0sBABRRWsYV3fvueu05nmZr+ybpuJ7t3lhDb6yrt+9rpUlf7VLymYtydzF0T+twvXBHEydWDOQglDkQHx+v+Ph4paamKiAgwNnlAACKYEHiYbtAdtX0lXvVt22EYpuEyiJp1a7jSjuRrBE31ZOXu2vpFwr8BaEMAFCubDl0xmF7WsYVbT98Tm99t1c/Hrjax1Vrpq3VR4PbKKp21dIrEnCAif4AgHIl2M/xZH5J2rD/9J8CWY70jGw9u3hnSZcFFIhQBgAoV+5rGyF3V0uu9phGQXneEmP38QtKPs0tMeBchDIAQLnSMMRPM+9vrVqBPpIkVxeLujcN1fQ+LfOdO+blzn+JcC7mlAEAyp2bG4fopuuClXzmovy83FXV10OSdFfLGvpu14lc/TvUD1Swf96XPYHSwK8FAIByyWKxqFagry2QSVKP5tX1QMc6cvnT1c2GwZX02j3NnVAhYI8zZQCACmXc7ZEa3KG2Nh04pYO/bNXwf7STh4dHwSsCJYwzZQCACqdmFR/1aBam+gE5Z9QAMyCUAQAAmAChDAAAwAQIZQAAACZAKAMAADABQhkAAIAJEMoAAABMgFAGAABgAoQyBxISEhQZGano6GhnlwIAACoIQpkD8fHxSkpKUmJiorNLAQAAFQShDAAAwAQIZQAAACZAKAMAADABQhkAAIAJEMoAAABMgFAGAABgAoQyAAAAEyCUAQAAmAChDAAAwAQIZQAAACZAKAMAADABQhkAAIAJEMoAAABMgFAGAABgAoQyAAAAEyCUAQAAmAChDAAAwAQIZQAAACZAKAMAADABQhkAAIAJEMoAAABMgFAGAABgAoQyAAAAEyCUOZCQkKDIyEhFR0c7uxQAAFBBEMociI+PV1JSkhITE51dCgAAqCAIZQAAACZAKAMAADABQhkAAIAJEMoAAABMgFAGAABgAoQyAAAAEyCUAQAAmAChDAAAwAQIZQAAACZAKAMAADABQhkAAIAJEMoAAABMgFAGAABgAoQyAAAAEyCUAQAAmAChDAAAwAQIZQAAACZAKAMAADABQhkAAIAJEMoAAABMgFAGAABgAoQyAAAAEyCUAQAAmAChDAAAwAQIZQAAACZAKAMAADABQhkAAIAJEMoAAABMgFAGAABgAoQyAAAAEyCUAQAAmAChDAAAwAQIZQAAACZAKAMAADCBch/K/vOf/6hRo0Zq0KCB3n//fWeXAwAA4JCbswsoSVeuXNGoUaO0atUqBQQEqHXr1rrrrrsUGBjo7NIAVBAnL2To003J2nP8ghqG+KlvmwgF+Xk6uywAJlSuQ9mmTZvUpEkT1ahRQ5J06623asWKFerbt6+TKwNQEew/mabeMzfodHrm/1qO6aP1v+mzh9upXlAlp9YGwHxMffny+++/V48ePVS9enVZLBZ9+eWXufokJCSodu3a8vLyUtu2bbVp0ybbsqNHj9oCmSTVqFFDR44cKY3SAZQzhmHoi59+1/3vb9TdM9brndX7dDHzSr7rTPl6958CWY7T6ZmaumJ3SZYKoIwy9Zmy9PR0NW/eXEOGDFGvXr1yLV+wYIFGjRqlmTNnqm3btpo2bZpiY2O1e/duBQcHF3l/GRkZysjIsD1OTU2VJGVlZSkrK+vaD8Rkrh5LeTqm8ozxMoeX/7tLH/+YbHu85dBZffNLiuY+EC1315zfb4+dTdeJS1JGZk4Q+37vSYfbWrPnJONpAuX1teXu7u7sEnCNLIZhGM4uojAsFosWL16snj172tratm2r6Ohovf3225Ikq9Wq8PBwDR8+XE8//bTWr1+vyZMna/HixZKkkSNHqk2bNrrvvvsc7uPFF1/U+PHjc7XPmzdPPj4+xX9QAMqEMxnSSz+5ypAl17JBDbLVIMDQp/td9MtZiwxZFOhpqFcdqxYdcNHZzNzrVPU09EKr7NIoHRXQnXfe6ewScI3KbCjLzMyUj4+PFi1aZBfUBg4cqHPnzmnJkiW6cuWKGjdurNWrV9sm+q9fvz7Pif6OzpSFh4fr1KlT8vf3L8nDK1VZWVn65ptv1LVrV36jKgMYL+f7744UjfzsZ4fLBraL0N7jaVp/4Ixdu7urRf+IqqlPNh7Otc5jN9XTsC71SqRWFF55fW2Vp2OpaEx9+TI/p06dUnZ2tkJCQuzaQ0JCtGvXLkmSm5ubpk6dqi5dushqtWr06NH5fvLS09NTnp65PxXl7u5eLp/k5fW4yivGy3lqVvXNc5mXu2uuQCZJWdmG3N1c9Y/ocC3c8ruyrYZcXSy6t3VNDb+5odxcTT2lt0LhtQWzKLOhrLDuuOMO3XHHHc4uA0AZFlW7qprWCNCOI+ft2v283NQyooqkgw7XO5mWqbf6ttTIWxrqwKk01QuqpBB/r1KoGEBZVGZ/VatWrZpcXV11/Phxu/bjx48rNDTUSVUBKK8+GBilm68Llsv/pohdX8NfHw9po/b1q8nHw9XhOm1qV5EkhQZ4qX29agQyAPkqs2fKPDw81Lp1a61cudI2p8xqtWrlypUaNmyYc4sDUO4E+3vpg0HROpueqYwrVoUG/BGwRt7SQBOX7bLr3zjMX3e3rlnaZQIow0wdytLS0rRv3z7b44MHD2rbtm2qWrWqIiIiNGrUKA0cOFBRUVFq06aNpk2bpvT0dA0ePNiJVQMoz6r4euRqe/DGemoQ7KdPNx3Swd9TdGfbRhrYoY58PEz9FgvAZEz9jrF582Z16dLF9njUqFGScj5hOWfOHPXp00cnT57U888/r5SUFLVo0ULLly/PNfm/qBISEpSQkKDsbD6yDqBwulwXrI71qmjZsmXqfmMdJo4DKDJTh7KYmBgVdMeOYcOGFfvlyvj4eMXHxys1NVUBAQHFum0AAABHyuxEfwAAgPKEUAYAAGAChDIAAAATIJQBAACYgKkn+gMAUKo2viv9OEM6/7tUM0rq8oxU50ZnV4UKgjNlDiQkJCgyMlLR0dHOLgUAcK2ys6QLx6XsK4Xr/8Pr0lejpbMHJWuWlLxB+tfd0pGfSrZO4H8IZQ7Ex8crKSlJiYmJzi4FAHAt1r4hTW0kTW0ovRGZcwbsz7KvSKf3yf1K2v8eZ0kb3s69nexMaf1bJV8vIC5fAgDKm43vSt+++MfjtOM5Z8A8/aUWfaXt86VvX5T7hWOKs7hKWiN1eVq6eNrx9k7tLY2qAUIZAKCc+XFGHu3vSJUjpMUPS8q5MbmLkS3tWCBZJPkGS+kncq8XEllipQJ/xuVLAED5cv5wHu2/S4nv62ogs7PzC6ntw7nb3byl9sOLtTwgL4QyAED5UjOPD2nVjMq5lOmINUuKvFPqOUMKbSp5V5Hqd5UG/TfnMVAKuHwJAChfujwjfdIrJ2hd5eYldX5a2v1f6dC63Ov4VZeq1Jaq1Zda3FdqpQJ/RigDAJQvdW6Uhnyd82nKU3tz5oS1H55zxqtyhLRjoXQu2dbdkEWWW16UXPkvEc7FM9CBhIQEJSQkKDs729mlAACuRc3W0r2zc7dXCpL+7ztp07uy/rZOR1OtCu3xjNzqdS79GoG/YE6ZA9ynDADKsUpB0k3PKbv/Um2p86iMiPbOrgiQRCgDAAAwBUIZAACACRDKAAAATIBQBgAAYAKEMgAAABMglAEAAJgAoQwAAMAECGUOJCQkKDIyUtHReXx/GgAAQDEjlDnAzWMBAEBpI5QBAACYAKEMAADABAhlAAAAJkAoAwAAMAFCGQAAgAkQygAAAEyAUAYAAGAChDIAAAATIJQBAACYAKHMAb5mCQAAlDZCmQN8zRIAAChthDIAAAATIJQBAACYAKEMAADABAhlAAAAJkAoAwAAMAFCGQAAgAkQygAAAEyAUAYAAGAChDIAAAATIJQBAACYAKEMAADABAhlDvCF5AAAoLQRyhzgC8kBAEBpI5QBAACYAKEMAADABAhlAAAAJkAoAwAAMAFCGQAAgAkQygAAAEyAUAYAAGAChDIAAAATIJQBAACYAKEMAADABAhlAAAAJkAoAwAAMAFCGQAAgAkQygAAAEyAUAYAAGAChDIAAAATIJQ5kJCQoMjISEVHRzu7FAAAUEEQyhyIj49XUlKSEhMTnV0KAACoIAhlAAAAJkAoAwAAMAG3oq5w8OBB/fDDDzp06JAuXryooKAgtWzZUu3atZOXl1dJ1AgAAFDuFTqUzZ07V9OnT9fmzZsVEhKi6tWry9vbW2fOnNH+/fvl5eWlfv36acyYMapVq1ZJ1gwAAFDuFCqUtWzZUh4eHho0aJA+//xzhYeH2y3PyMjQhg0bNH/+fEVFRemdd97RvffeWyIFAwAAlEeFCmWTJk1SbGxsnss9PT0VExOjmJgYTZgwQb/99ltx1QcAAFAhFCqU5RfI/iowMFCBgYHXXBAAAEBFVORPX/7000/asWOH7fGSJUvUs2dPPfPMM8rMzCzW4gAAACqKIoeyhx56SHv27JEkHThwQP/4xz/k4+OjhQsXavTo0cVeIAAAQEVQ5FC2Z88etWjRQpK0cOFC3XjjjZo3b57mzJmjzz//vLjrAwAAqBCKHMoMw5DVapUkffvtt+revbskKTw8XKdOnSre6gAAACqIIoeyqKgo/fOf/9Qnn3yiNWvW6LbbbpOUc1PZkJCQYi8QAACgIijyHf2nTZumfv366csvv9Szzz6r+vXrS5IWLVqk9u3bF3uBAGAaVqu05ytp/yrJK0BqcZ8UWC//dS6dk7b+S0rZIVWtK7UaIPmHlUq5AMqWIoeyZs2a2X368qrJkyfL1dW1WIoCANOxZksL+ku7//tH27ppUq/3pOt7OV4n9aj0Qax0PvmPth8TpIH/kcKalWi5AMqeQl2+NAyjwD5eXl5yd3f/2wUBgCklfWkfyCTJekVa9qR0JcPxOmtesw9kknT5vPTNuBIpEUDZVqhQ1qRJE82fP7/A+5Dt3btXjzzyiCZNmlQsxQGAaexZ4bj94mnp9805/z7+iwIv7JKyLuU83rfS8ToH1kjZWcVfI4AyrVCXL9966y2NGTNGjz76qLp27aqoqChVr15dXl5eOnv2rJKSkrR27Vr98ssvGjZsmB555JGSrhsASpeHT97LMi5Is7rI/ehP6ijJePMdKXZCzryz8462VUlyKfLsEQDlXKHeFW6++WZt3rxZa9eu1YIFCzR37lwdOnRIly5dUrVq1dSyZUsNGDBA/fr1U5UqVUq6ZgAofc37Sps/zN0eHCmteVU6+pOtyXL5nLR0uHRDvHQ89xxctewnWSwlVyuAMqlIv6p17NhRHTt2LKlaAMC8wttIcZOkb8dLV/53eTKwvtTlOWnBfbn7G9acfm0ezAlz1iuSLFLjHtLNL5Rq6QDKBs6fA0Bh3fCI1KyPlLxB8qos1WovHVqfd//L56W735c6jpJOJElV6+TcFgMAHCCUAUBR+FSVrrvtj8c1WuXMHbvsYPJYvZty/vYP495kAApU5Dv6AwD+xN1bin1Fsvzl7bR2J+n6e5xTE4AyiTNlDiQkJCghIUHZ2dnOLgVAWdCynxTSRNk/faKj+39RWMd+cmveR3LzcHZlAMoQzpQ5EB8fr6SkJCUmJjq7FABlRfUWssZO0k+1H5HR7B8EMgBFdk2hbP/+/XruuefUt29fnThxQpL01Vdf6ZdffinW4gAAACqKIoeyNWvWqGnTptq4caO++OILpaWlSZK2b9+uF17gY94AAADXosih7Omnn9Y///lPffPNN/Lw+OP0/E033aQff/yxWIsDkLeLmVf067FUnbuY/9efAQDKhiJP9N+xY4fmzZuXqz04OFinTp0qlqIA5C9h1T7NXL1fFzKuyMPNRb2jauqFHk3k7so0UQAoq4ocyipXrqxjx46pTp06du1bt25VjRo1iq0woCL4Jum43l61T3uPX1CDED/Fx9RTtyah+a7z+ZbfNfnr3bbHmVes+tePyfLzcteYuOtKumQAQAkp8q/V//jHPzRmzBilpKTIYrHIarVq3bp1evLJJzVgwICSqBEol1b8kqIHP9ms7YfP6WJmtrYfPqeH/rVFK35JkST9dipdTy3crlveWKs3d7rqPz8fkyR98uMhh9ubtzFZhmGUWv0AUJpWr14ti8Wic+fOFfu2LRaLvvzyy2LfblEV+UzZxIkTFR8fr/DwcGVnZysyMlLZ2dm677779Nxzz5VEjUC5lLB6v/6aoQwj59JkkxoB6jVjvc6kX50vZtHjC3fo9MUrOpWW4XB75y9lKTPbKk8315ItHABKWExMjFq0aKFp06Y5u5RSVeRQ5uHhoffee0/jxo3Tzp07lZaWppYtW6pBgwYlUR9Qbu09fsFh+57jaZq99uCfAtkf3l61TzGNgvT72Uu5lrWMqEwgA4Ay7JpnBUdERKh79+7q3bs3gQy4Bg2CKzluD6mkHUccfI+ipHMXs3RXi5oK9LW/MamnmwvzyQA4RUxMjIYPH66RI0eqSpUqCgkJ0Xvvvaf09HQNHjxYfn5+ql+/vr766ivbOjt37tStt96qSpUqKSQkRP3797d9WHDQoEFas2aNpk+fLovFIovFot9++8227pYtWxQVFSUfHx+1b99eu3fvtqtnxowZqlevnjw8PNSoUSN98skndsv37t2rG2+8UV5eXoqMjNQ333xTcj+cIipyKDMMQwsXLtSjjz6qe+65R7169bL7A6BwHu1SXxaLg/aY+oqo6uNwHU83F7WsVVn/GdFRD3Wuq04Nqqlf2wj9e3hH3VA3sIQrBgDHPvroI1WrVk2bNm3S8OHD9cgjj+jee+9V+/bt9dNPP6lbt27q37+/Ll68qHPnzummm25Sy5YttXnzZi1fvlzHjx9X7969JUnTp09Xu3btNHToUB07dkzHjh1TeHi4bV/PPvuspk6dqs2bN8vNzU1DhgyxLVu8eLEee+wxPfHEE9q5c6ceeughDR48WKtWrZIkWa1W9erVSx4eHtq4caNmzpypMWPGlO4PKx9Fvnw5cuRIvfvuu+rSpYtCQkJkcfS/CoACxTYJ1cz7W+udVfu053iaGoRU0qMx9RV3fajCq3prybajysy22q3zj+hw+Xu5y9/LXWNvbeykygHAXvPmzW3zyseOHatJkyapWrVqGjp0qCTp+eef14wZM/Tzzz/r22+/VcuWLTVx4kTb+h9++KHCw8O1Z88eNWzYUB4eHvLx8VFoaO5Po0+YMEGdO3eWlHPv1Ntuu02XL1+Wl5eXpkyZokGDBunRRx+VJI0aNUo//vijpkyZoi5duujbb7/Vrl279PXXX6t69eqScubK33rrrSX68ymsIoeyTz75RF988YW6d+9eEvUAFUpsk1DFOrgFRpPqAfpgUJReXb5LO4+kytvV0ID2dfUklygBmFCzZs1s/3Z1dVVgYKCaNm1qawsJCZEknThxQtu3b9eqVatUqVLuKRz79+9Xw4YNC72vsLAw23YjIiL066+/6sEHH7Tr36FDB02fPl2S9Ouvvyo8PNwWyCSpXbt2hT3MElfkUBYQEKC6deuWRC0A/qRTgyB1ahCk8+mX9N03K3R7twbcHBaAKbm7u9s9tlgsdm1Xr6pZrValpaWpR48eevXVV3Nt52rIKuy+/rzd8qDI7/Avvviixo8fr0uXcn/6C0Dx8/FwkwuzBACUE61atdIvv/yi2rVrq379+nZ/fH19JeXc6SE7O7vI227cuLHWrVtn17Zu3TpFRkbalh8+fFjHjh2zLTfTV0QWOZT17t1bZ8+eVXBwsJo2bapWrVrZ/QEAAMhLfHy8zpw5o759+yoxMVH79+/X119/rcGDB9uCWO3atbVx40b99ttvOnXqVKHPhD311FOaM2eOZsyYob179+r111/XF198oSeffFKSdMstt6hhw4YaOHCgtm/frh9++EHPPvtsiR1rURX58uXAgQO1ZcsW3X///Uz0BwAARVK9enWtW7dOY8aMUbdu3ZSRkaFatWopLi5OLi4554qefPJJDRw4UJGRkbp06ZIOHjxYqG337NlT06dP15QpU/TYY4+pTp06mj17tmJiYiRJLi4uWrx4sR544AG1adNGtWvX1ptvvqm4uLiSOtwisRhF/F4WX19fff311+rYsWNJ1WQaqampCggI0Pnz5+Xv7+/scopNVlaWli1bpu7du+eaBwDzYbzKDsaqbGG8YDZFvnwZHh5ergIKAACAGRQ5lE2dOlWjR4+2u7suAAAA/p4izym7//77dfHiRdWrV08+Pj65TvmeOXOm2IoDAACoKIocyiraN7YDAACUhmv69CUAAACKV6FCWWpqqm1yf2pqar59+RAAAABA0RUqlFWpUkXHjh1TcHCwKleu7PDeZIZhyGKxXNMdeAEAACq6QoWy7777TlWrVpUkrVq1qkQLAgAAqIgKFco6d+5s+3edOnUUHh6e62yZYRg6fPhw8VYHAABQQRT5PmV16tTRyZMnc7WfOXNGderUKZaiAAAAKpoif/ry6tyxv0pLS5OXl1exFAUAAMwh22po08EzOnHhsoL9vNSmTlW5upSt770eNGiQzp07py+//NLZpeSr0KFs1KhRkiSLxaJx48bJx8fHtiw7O1sbN25UixYtir1AAADgHMt3HtP4fyfp2PnLtrawAC+90CNScdeHObGy8qnQly+3bt2qrVu3yjAM7dixw/Z469at2rVrl5o3b645c+aUYKkAAKC0LN95TI/86ye7QCZJKecv65F//aTlO4+VyH5jYmI0fPhwjRw5UlWqVFFISIjee+89paena/DgwfLz81P9+vX11VdfSco5MfTAAw+oTp068vb2VqNGjTR9+nTb9l588UV99NFHWrJkiSwWiywWi1avXq327dtrzJgxdvs+efKk3N3d9f3330uSMjIy9OSTT6pGjRry9fVV27ZttXr1art11q1bp5iYGPn4+KhKlSqKjY3V2bNnr+nYC32m7OqnLgcPHqzp06dzPzIAAMqpbKuh8f9OkuFgmSHJImn8v5PUNTK0RC5lfvTRRxo9erQ2bdqkBQsW6JFHHtHixYt111136ZlnntEbb7yh/v37Kzk5We7u7qpZs6YWLlyowMBArV+/Xg8++KDCwsLUu3dvPfnkk/r111+Vmpqq2bNnS5KqVq2qfv366bXXXtOkSZNs07IWLFig6tWrq1OnTpKkYcOGKSkpSfPnz1f16tW1ePFixcXFaceOHWrQoIG2bdumm2++WUOGDNH06dPl5uamVatWXfPtwSyGYTj6mUM5N8oNCAjQ+fPny1UIzcrK0rJly9S9e/dc310K82G8yg7GqmxhvPK2Yf9p9X3vxwL7fTr0BrWrF1is+46JiVF2drZ++OEHSTlnwgICAtSrVy99/PHHkqSUlBSFhYVpw4YNuuGGG3JtY9iwYUpJSdGiRYskOZ5TdvLkSVWvXl3fffedLYS1b99eN954oyZNmqTk5GTVrVtXycnJql69um29W265RW3atNHEiRN13333KTk5WWvXri2WYy/yRH8AAFC+nbhwueBORehXVM2aNbP929XVVYGBgWratKmtLSQkJGf/J05IkhISEvThhx8qOTlZly5dUmZmZoHz3IOCgtStWzfNnTtXnTp10sGDB7Vhwwa9++67kqQdO3YoOztbDRs2tFsvIyNDgYE5QXTbtm269957//bxXkUoAwAAdoL9Cnc3hcL2K6q/nrm0WCx2bVcvN1qtVs2fP19PPvmkpk6dqnbt2snPz0+TJ0/Wxo0bC9xPv379NGLECL311luaN2+emjZtagt/aWlpcnV11ZYtW+Tq6mq3XqVKlSRJ3t7ef+s4/6rI9ykri+666y5VqVJF99xzj7NLAQDA9NrUqaqwAC/lNVvMopxPYbapU7U0y3Jo3bp1at++vR599FG1bNlS9evX1/79++36eHh4OJzndeedd+ry5ctavny55s2bp379+tmWtWzZUtnZ2Tpx4oTq169v9yc0NFRSzhm9lStXFtuxVIhQ9thjj9muQwMAgPy5ulj0Qo9IScoVzK4+fqFHpCnuV9agQQNt3rxZX3/9tfbs2aNx48YpMTHRrk/t2rX1888/a/fu3Tp16pSysrIkSb6+vurZs6fGjRunX3/9VX379rWt07BhQ/Xr108DBgzQF198oYMHD2rTpk165ZVX9N///leSNHbsWCUmJurRRx/Vzz//rF27dmnGjBk6derUNR1LhQhlMTEx8vPzc3YZAACUGXHXh2nG/a0UGmB/iTI0wEsz7m9lmvuUPfTQQ+rVq5f69Omjtm3b6vTp03r00Uft+gwdOlSNGjVSVFSUgoKCtG7dOtuyfv36afv27erUqZMiIiLs1ps9e7YGDBigJ554Qo0aNVLPnj2VmJho69ewYUOtWLFC27dvV5s2bdSuXTstWbJEbm7XNjvM6Z++/P777zV58mRt2bJFx44d0+LFi9WzZ0+7PgkJCZo8ebJSUlLUvHlzvfXWW2rTpk2R9rN69Wq9/fbbtk9iFAafvoQZMF5lB2NVtjBehVMe7uhfVjh9on96erqaN2+uIUOGqFevXrmWL1iwQKNGjdLMmTPVtm1bTZs2TbGxsdq9e7eCg4MlSS1atNCVK1dyrbtixQq7j7ECAICicXWxFPttL+CY00PZrbfeqltvvTXP5a+//rqGDh2qwYMHS5Jmzpyp//73v/rwww/19NNPS8r5SGpxyMjIUEZGhu1xamqqpJzfpq5efy4Prh5LeTqm8ozxKjsYq7KlvI4XZ/3KLqeHsvxkZmZqy5YtGjt2rK3NxcVFt9xyizZs2FDs+3vllVc0fvz4XO0rVqyw+67P8uKbb75xdgkoAsar7GCsypbyNl533nmns0vANTJ1KDt16pSys7NtN4m7KiQkRLt27Sr0dm655RZt375d6enptq9iaNeuXa5+Y8eOtX3xupRzpiw8PFzdunUrd3PKvvnmG3Xt2pXfqMoAxqvsYKzKFsYLZmPqUFZcvv3220L18/T0lKenZ652d3f3cvmCLa/HVV4xXmUHY1W2MF4wC1PfEqNatWpydXXV8ePH7dqPHz9uu3EbAABAeWDqUObh4aHWrVvb3S3XarVq5cqVDi8/AgAAlFVOv3yZlpamffv22R4fPHhQ27ZtU9WqVRUREaFRo0Zp4MCBioqKUps2bTRt2jSlp6fbPo0JAABQHjg9lG3evFldunSxPb460X7gwIGaM2eO+vTpo5MnT+r5559XSkqKWrRooeXLl+ea/F+cEhISlJCQ4PB7sgAAAEqC00NZTEyMCvpSgWHDhmnYsGGlVJEUHx+v+Ph42x39AQBA2WaxWBx+a5CZmHpOGQAAcDJrtnTwB2nHopy/rea+ivTiiy+qRYsWudqPHTuW783qzcDpZ8oAAIBJJS2Vlo+RUo/+0eZfXYp7VYq8w3l1XYOycNcGzpQBAIDckpZKnw2wD2SSlHospz1paYntevny5erYsaMqV66swMBA3X777dq/f79t+e+//66+ffuqatWq8vX1VVRUlDZu3Kg5c+Zo/Pjx2r59uywWiywWi+bMmSMp5/Lll19+advGjh07dNNNN8nb21uBgYF68MEHlZaWZls+aNAg9ezZU1OmTFFYWJgCAwMVHx9fol/LRSgDAAD2rNk5Z8jkaM73/9qWP11ilzLT09M1atQobd68WStXrpSLi4vuuusuWa1WpaWlqXPnzjpy5IiWLl2q7du3a/To0bJarerTp4+eeOIJNWnSRMeOHdOxY8fUp08fh9uPjY1VlSpVlJiYqIULF+rbb7/NNX991apV2r9/v1atWqWPPvpIc+bMsYW8ksDlSwAAYO/Q+txnyOwYUuqRnH51OhX77u+++267xx9++KGCgoKUlJSk9evX6+TJk0pMTFTVqlUlSfXr17f1rVSpktzc3PK9XDlv3jxdvnxZH3/8sXx9fSVJb7/9tnr06KFXX33VdoeHKlWq6O2335arq6uuu+463XbbbVq5cqWGDh1a3IcsiTNlDiUkJCgyMlLR0dHOLgUAgNKXdrzgPkXpV0R79+5V3759VbduXfn7+6t27dqSpOTkZG3btk0tW7a0BbJr8euvv6p58+a2QCZJHTp0kNVq1e7du21tTZo0kaurq+1xWFiYTpw4cc37LQihzIH4+HglJSUpMTHR2aUAAFD6KhXyXqCF7VdEPXr00JkzZ/Tee+9p48aN2rhxoyQpMzNT3t7eJbJPR/76nagWi0VWq7XE9kcoAwAA9mq1z/mUpSx5dLBI/jVy+hWz06dPa/fu3Xruued08803q3Hjxjp79qxtebNmzbRt2zadOXPG4foeHh4F3vy9cePG2r59u9LT021t69atk4uLixo1alQ8B3INCGUAAMCei2vObS8k5Q5m/3scNymnXzGrUqWKAgMDNWvWLO3bt0/fffed7dt+JKlv374KDQ1Vz549tW7dOh04cECff/65NmzYIEmqXbu27SsbT506pYyMjFz76Nevn7y8vDRw4EDt3LlTq1at0vDhw9W/f/8S/cagghDKAABAbpF3SL0/lvzD7Nv9q+e0l9B9ylxcXDR//nxt2bJF119/vR5//HFNnjzZttzDw0MrVqxQcHCwunfvrqZNm2rSpEm2uV9333234uLi1KVLFwUFBenTTz/NtQ8fHx99/fXXOnPmjKKjo3XPPffo5ptv1ttvv10ix1RYFqOg7ziqwK5+zdL58+fl7+/v7HKKTVZWlpYtW6bu3bvnul4O82G8yg7GqmxhvArJmp3zKcu04zlzyGq1L5EzZOCWGAAAID8uriVy2wvkxuVLAAAAEyCUOcB9ygAAQGkjlDnAfcoAAEBpI5QBAACYAKEMAADABAhlAAAAJkAoAwAAMAFCGQAAgAkQygAAAEyAUAYAAGAChDIHuHksAAAobYQyB7h5LAAAKG2EMgAAABMglAEAAJgAoQwAAMAECGUAAAAmQCgDAAAwATdnFwCgkLKzpD3/kVJ2SFXrSk16SR4+zq4KAFBMCGVAGeB+JV1us7tJx3f80bh6kjToP1KV2k6rCwBQfLh8CZQBDVOWyPLnQCZJ5w9LXz/rnIIAAMWOUAaUAWHnf3K8YPdXkjW7dIsBAJQIQpkDfM0SzMZqcXW8wNVdsvAyBoDygHdzB/iaJZSa1KPSypel+f1y/k496rDb71XbOV7/+rsli6UECwQAlBYm+gPOcuJXafat0qWzOY93/Ufa/KE0+Csp+Dop67K04zO5/rZObtmXZa3VUS6H1v6xfo3WUrd/Oqd2AECxI5QBzrLy5T8C2VWXzkir/in1nCl9dLt0dKtcJDWQZLh6Sre+Krn75NwSo3ZHZ1QNACghhDLAWQ6szqN9jZT4vnR0q12zJTtD+nGmNGIrlywBoBxiThngLD6Bjtu9q0j7VzpedvagdHp/ydUEAHAaQhngLK0H5t3u6Z/HShbJ06/ESgIAOA+hDHCWjo9L0f8nubjnPHZxz3ncYaTUsr/jdRp0lfxCSq1EAEDpYU4Z4CwurtJtU6XOT0tnDuRM3q8UlLOsUZx00zjp+ynSlUuSJGv4DXK5M8GJBQMAShKhDHC2SkF/hLE/u/FJKfoBXUlO1Pdb96jT3Q/Jxd299OsDAJQKLl8CZuZdRUbdLrrgHe7sSgAAJYxQBgAAYAKEMgAAABMglAEAAJgAocyBhIQERUZGKjo62tmlAACACoJQ5kB8fLySkpKUmJjo7FIAAEAFQSgDAAAwAUIZAACACRDKAAAATIBQBgAAYAKEMgAAABMglAEAAJgAoQwAAMAECGUAAAAmQCgDAAAwAUIZAACACRDKAAAATIBQBgAAYAKEMgAAABMglAEAAJgAoQwAAMAECGUOJCQkKDIyUtHR0c4uBQAAVBCEMgfi4+OVlJSkxMREZ5cCAAAqCEIZAACACRDKAAAATIBQBgAAYAKEMgAAABMglAEAAJgAoQwAAMAECGUAAAAmQCgDAAAwAUIZAACACRDKAAAATIBQBgAAYAKEMgAAABMglAEAAJgAoQwAAMAECGUAAAAmQCgDAAAwAUIZAACACRDKAAAATIBQBgAAYAKEMgAAABMglAEAAJgAoQwAAMAECGUOJCQkKDIyUtHR0c4uBQAAVBCEMgfi4+OVlJSkxMREZ5cCAAAqCEIZAACACRDKAAAATIBQBgAAYAKEMgAAABMglAEAAJgAoQwAAMAECGUAAAAmQCgDAAAwAUIZAACACRDKAAAATIBQBgAAYAKEMgAAABMglAEAAJgAoQwAAMAECGUAAAAmQCgDAAAwAUIZAACACRDKAAAATIBQBgAAYAKEMgAAABMglAEAAJgAoQwAAMAECGUAAAAmQCgDAAAwATdnF4BiZs2W9n8nXUiRItpJ1eo7uyIAAFAIhLLy5MwB6V935/wtSbJIUYOl216XLBanlgYAAPLH5cvy5Mv4PwUySTKkzR9KOxY6rSQAAFA4hLLy4vzvUvJ6x8sKCmXnj0jLRkszO+acadv9VfHXBwAA8sXly/IiOyufZZnS6f3SjzOkE7/KJbCBKl2+LmfZhRTp/VukC0f/13mHtO9bqfsUqc3QEi8bAADkIJSVF1XrSCHXS8d35l4W1kJ690YpM02S5HporTq7eEpHW0l7v/pTIPuT1a9IrQZIbp4lWzcAAJDE5cvy5Y43Ja/K9m31u0rHf7EFsqvcrBlyWTNJOrLZ8bYunpbOHCyZOgEAQC6cKStParSWHtsm7ViUc1myVnup3k3SpAiH3S2HN0iRPR1vy9VDqhRcYqUCAAB7hLLyxrtK7rlglYKljNTcfSuF5PTd8ZlkvWK/rFkfyadqydUJAADscPmyIoj+P4fN1tZDpBqtpN6fSIH/u8msm3dO/+5TSrFAAADAmbKKoO3D0sUzOZ++zLwgw8NXe6vcpDptHparJF3XXWp0q5R2QvLyl9y9nV0xAAAVTrk/U3b48GHFxMQoMjJSzZo108KFFfBGqhaLdNOzyhz5q95vPl8dsmYo7tA/NOTjn5R0NPWPPn4hBDIAAJyk3IcyNzc3TZs2TUlJSVqxYoVGjhyp9PR0Z5flFGP/c0D/3GjV0UtussqiH/ad1j9mbdCx85ecXRoAABVeuQ9lYWFhatGihSQpNDRU1apV05kzZ5xblBMcO39JX247kqs99fIVzduY7ISKAADAnzk9lH3//ffq0aOHqlevLovFoi+//DJXn4SEBNWuXVteXl5q27atNm3adE372rJli7KzsxUeHv43qy57Dp2+qGyr4XDZgVMV88whAABm4vSJ/unp6WrevLmGDBmiXr165Vq+YMECjRo1SjNnzlTbtm01bdo0xcbGavfu3QoOzrmPVosWLXTlypVc665YsULVq1eXJJ05c0YDBgzQe++9l2ctGRkZysjIsD1OTc2Zb5WVlaWsrHy+xqgMqFXFU+6uFmVl5w5mDYJ8y/zxlWdXx4YxMj/Gqmwpr+Pl7u7u7BJwjSyGYTg+feIEFotFixcvVs+ePW1tbdu2VXR0tN5++21JktVqVXh4uIYPH66nn366UNvNyMhQ165dNXToUPXv3z/Pfi+++KLGjx+fq33evHny8fEp2sGY0OcHXfR9iv3JUX93Q6ObZ8uP1zAAlAt33nmns0vANTJ1KMvMzJSPj48WLVpkF9QGDhyoc+fOacmSJQVu0zAM3XfffWrUqJFefPHFfPs6OlMWHh6uU6dOyd/f/1oOyVSsVkMf/Zis+YmHdfJ8uro0DtVjNzdQRNWyHzjLs6ysLH3zzTfq2rUrvwGbHGNVtpTX8SpPx1LROP3yZX5OnTql7OxshYSE2LWHhIRo165dhdrGunXrtGDBAjVr1sw2X+2TTz5R06ZNc/X19PSUp2fuL+B2d3cvN0/yBzvX1+D2tbRs2TJ1795c7u7uOpWWocU/HdHx1MuKql1FXSND5epicXap+Ivy9Dws7xirsoXxglmYOpQVh44dO8pqtTq7DNPacuisBn24SRcycubkvb/2oNrWqaqPhrSRl7urk6sDAKDicPqnL/NTrVo1ubq66vjx43btx48fV2hoqJOqKl+eXbzDFsiu2njwjP714yEnVQQAQMVk6lDm4eGh1q1ba+XKlbY2q9WqlStXql27dk6srHz4/ewl7Uq54HDZt78ed9gOAABKhtMvX6alpWnfvn22xwcPHtS2bdtUtWpVRUREaNSoURo4cKCioqLUpk0bTZs2Tenp6Ro8eHCJ1ZSQkKCEhARlZ2eX2D7MwNMt70zOpUsAAEqX00PZ5s2b1aVLF9vjUaNGScr5hOWcOXPUp08fnTx5Us8//7xSUlLUokULLV++PNfk/+IUHx+v+Ph4paamKiAgoMT24wwHT6VrYWKyfj7gIvfa59WhfqDW7Tudq99dLWs4oToAACoup4eymJgYFXRXjmHDhmnYsGGlVFH59dWOYxoxf+v/biDrorWfblP7eoFqFOKn3cdzLmO6WKSB7WvrzhaEMgAASpPTQxlKR+YVq8Yt2Znrjv7r95/WtD7NFeLvrRMXLqtVRBWFc98yAABKHaGsgvj593M6lZbpcNl3u07qzb4tS7kiAADwZ6b+9CWKj49H3vnb15NJ/QAAOBuhrIKIrO6vxmGOvyrq7lY1S7kaAADwV4QyBxISEhQZGano6Ghnl1KsEu5rqXpBvrbHXu4ueu62xoqqXdWJVQEAAIk5ZQ6V11ti1A2qpG9HddaGfSf13dof9VCvLgoKYFI/AABmwJmyCsZisSi6dhU1rWqosg9fwAsAgFkQygAAAEyAUAYAAGAChDIAAAATIJQBAACYAKEMAADABAhlDpTX+5QBAADzIpQ5EB8fr6SkJCUmJjq7FAAAUEEQygAAAEyAUAYAAGAChDIAAAATIJQBAACYAKEMAADABAhlAAAAJuDm7ALMzDAMSVJqaqqTKyleWVlZunjxolJTU+Xu7u7sclAAxqvsYKzKlvI8Xn5+frJYLM4uA0VEKMvHhQsXJEnh4eFOrgQAgMI7f/68/P39nV0GishiXD0dhFysVquOHj1a7n7jSE1NVXh4uA4fPsyLtgxgvMoOxqpsKc/jVd7+36ooOFOWDxcXF9WsWdPZZZQYf3//cvdGVJ4xXmUHY1W2MF4wCyb6AwAAmAChDAAAwAQIZRWQp6enXnjhBXl6ejq7FBQC41V2MFZlC+MFs2GiPwAAgAlwpgwAAMAECGUAAAAmQCgDAAAwAUIZAACACRDKStmgQYNksVhksVjk4eGh+vXr66WXXtKVK1ckSZcvX9agQYPUtGlTubm5qWfPnoXa7oQJE9S+fXv5+PiocuXKDvusXLlS7du3l5+fn0JDQzVmzBjbfiVp9+7d6tKli0JCQuTl5aW6devqueeeU1ZWlsPtzZ8/XxaLJd8aH374YVksFk2bNq1Qx+FMBY3N6tWrdeeddyosLEy+vr5q0aKF5s6dW+B2R4wYodatW8vT01MtWrTIt+++ffvk5+fncAzPnTun+Ph4hYWFydPTUw0bNtSyZctsy1955RVFR0fLz89PwcHB6tmzp3bv3m23jVmzZikmJkb+/v6yWCw6d+6c3fLVq1fbfgZ//ZOYmFjgsZamgsarqM/nvzp9+rRq1qzp8Oc0d+5cNW/eXD4+PgoLC9OQIUN0+vRph9vJ63XyxRdfqFu3bgoMDJTFYtG2bdvslp85c0bDhw9Xo0aN5O3trYiICI0YMULnz5+365ecnKzbbrtNPj4+Cg4O1lNPPWX3unaGgsbmz/J7zv9VQa+lwrx/rl27Vh06dFBgYKC8vb113XXX6Y033sjV78iRI7r//vtt/Zo2barNmzc7PMarf+Li4uy2Ubt27Vx9Jk2aZFv+d5+jKH+4o78TxMXFafbs2crIyNCyZcsUHx8vd3d3jR07VtnZ2fL29taIESP0+eefF3qbmZmZuvfee9WuXTt98MEHuZZv375d3bt317PPPquPP/5YR44c0cMPP6zs7GxNmTJFkuTu7q4BAwaoVatWqly5srZv366hQ4fKarVq4sSJdtv77bff9OSTT6pTp0551rR48WL9+OOPql69eqGPw9nyG5v169erWbNmGjNmjEJCQvSf//xHAwYMUEBAgG6//fZ8tztkyBBt3LhRP//8c559srKy1LdvX3Xq1Enr16+3W5aZmamuXbsqODhYixYtUo0aNXTo0CG7/8jWrFmj+Ph4RUdH68qVK3rmmWfUrVs3JSUlydfXV5J08eJFxcXFKS4uTmPHjs1VQ/v27XXs2DG7tnHjxmnlypWKiooq6MdX6vIbr6I8nx154IEH1KxZMx05csSufd26dRowYIDeeOMN9ejRw/ZaGjp0qL744gu7vvm9TtLT09WxY0f17t1bQ4cOzbX86NGjOnr0qKZMmaLIyEgdOnRIDz/8sI4ePapFixZJkrKzs3XbbbcpNDRU69ev17FjxzRgwAC5u7sX6hhLUn5jc1V+z/m85PdaKsz7p6+vr4YNG6ZmzZrJ19dXa9eu1UMPPSRfX189+OCDkqSzZ8+qQ4cO6tKli7766isFBQVp7969qlKlisNjvMrRrTVeeuklu/H18/Oz/fvvPkdRDhkoVQMHDjTuvPNOu7auXbsaN9xwQ6H6FmT27NlGQEBArvaxY8caUVFRdm1Lly41vLy8jNTU1Dy39/jjjxsdO3a0a7ty5YrRvn174/3338+zxt9//92oUaOGsXPnTqNWrVrGG2+8UaTjcIaijM1V3bt3NwYPHlyo7b/wwgtG8+bN81w+evRo4/7773c4hjNmzDDq1q1rZGZmFmpfhmEYJ06cMCQZa9asybVs1apVhiTj7Nmz+W4jMzPTCAoKMl566aVC77e0XMt4OXo+O/LOO+8YnTt3NlauXJnr5zR58mSjbt26dv3ffPNNo0aNGnZthXmdGIZhHDx40JBkbN26tcC6PvvsM8PDw8PIysoyDMMwli1bZri4uBgpKSm2PjNmzDD8/f2NjIyMArdXUgo7Nvk95/NT0Gsprxryctdddxn333+/7fGYMWMKfJ4UZvvX8t5X2OcoyicuX5qAt7e3MjMzS3QfGRkZ8vLyyrXfy5cva8uWLQ7X2bdvn5YvX67OnTvbtb/00ksKDg7WAw884HA9q9Wq/v3766mnnlKTJk2K5wCcpKCxOX/+vKpWrfq39/Pdd99p4cKFSkhIcLh86dKlateuneLj4xUSEqLrr79eEydOVHZ2dr61Sfpb9S1dulSnT5/W4MGDr3kbpSm/8crr+fxXSUlJeumll/Txxx/LxSX3W2S7du10+PBhLVu2TIZh6Pjx41q0aJG6d+9u16+g18m1OH/+vPz9/eXmlnORY8OGDWratKlCQkJsfWJjY5Wamqpffvml2PZbHP46NgU950vL1q1btX79ervnxdKlSxUVFaV7771XwcHBatmypd57771c665evVrBwcFq1KiRHnnkEYeXsCdNmqTAwEC1bNlSkydPzvfScmGfoyi/CGVOZBiGvv32W3399de66aabSnRfsbGxWr9+vT799FNlZ2fryJEjeumllyQp1+Wq9u3by8vLSw0aNFCnTp1s/aSc+RgffPCBwzeoq1599VW5ublpxIgRJXMwpaAwY/PZZ58pMTHxbweW06dPa9CgQZozZ06eX4p84MABLVq0SNnZ2Vq2bJnGjRunqVOn6p///KfD/larVSNHjlSHDh10/fXXX3NtH3zwgWJjY1WzZs1r3kZpyG+88ns+/1VGRob69u2ryZMnKyIiwmGfDh06aO7cuerTp488PDwUGhqqgIAAu3BRmNdJUZ06dUovv/yy7RKbJKWkpNgFMkm2xykpKcW277/D0dgU5jlf0mrWrClPT09FRUUpPj5e//d//2dbduDAAc2YMUMNGjTQ119/rUceeUQjRozQRx99ZOsTFxenjz/+WCtXrtSrr76qNWvW6NZbb7X7RWnEiBGaP3++Vq1apYceekgTJ07U6NGjc9VSlOcoyjmnnqergAYOHGi4uroavr6+hoeHh+Hm5mYMGDDASEtLc9i3uC5fGoZhTJ061fD39zdcXV0NHx8f45VXXjEkGfPnz7frl5ycbPzyyy/GvHnzjBo1ahivvvqqYRiGkZqaatSuXdtYtmxZnjVu3rzZCAkJMY4cOWJrK0uXLws7Nt99953h4+NjfPTRR4Xefl6XXO666y5jzJgxtseOxrBBgwZGeHi4ceXKFVvb1KlTjdDQUIf7evjhh41atWoZhw8fdri8MJcvDx8+bLi4uBiLFi3K+6CcqLDjldfz2ZHHH3/c6NOnj+2xo5/TL7/8YoSFhRmvvfaasX37dmP58uVG06ZNjSFDhhiGUbjXyZ8V5vLl+fPnjTZt2hhxcXF2l7CHDh1qdOvWza5venq6Iclu/6WtoLEpzHM+P8Vx+fLAgQPGzz//bMyaNcuoWrWqMW/ePNsyd3d3o127dnb9hw8fnu+l8f379xuSjG+//TbPPh988IHh5uZmXL582a69KM9RlG+EslI2cOBA45ZbbjH27t1rHDp0yDY3JK++xRnKDMMwrFarceTIEePixYtGUlKSIcnYtGlTnv0/+eQTw9vb27hy5YqxdetWQ5Lh6upq+2OxWAyLxWK4uroa+/btM9544w3b46t/JBkuLi5GrVq1inQspa2wY7N69WrD19fXePfdd4u0/bz+IwkICLD7ebm4uNh+zh988IFhGIZx4403GjfffLPdesuWLTMk5Zo7FB8fb9SsWdM4cOBAnrUUJpS99NJLRlBQUJHmsZWmoryWrvrz89mR5s2bGy4uLg7H4vnnnzcMwzDuv/9+45577rFb74cffjAkGUePHi3U6+TPCgplqampRrt27Yybb77ZuHTpkt2ycePG5XpOHThwwJBk/PTTTwX+PEpKQWNTmOd8fop7TtnLL79sNGzY0PY4IiLCeOCBB+z6vPPOO0b16tXz3U61atWMmTNn5rl8586dhiRj165defYp6DmK8o1PXzqBr6+v6tev75R9WywW26chP/30U4WHh6tVq1Z59rdarcrKypLVatV1112nHTt22C1/7rnndOHCBU2fPl3h4eHq37+/brnlFrs+sbGx6t+/f5mYl1TQ2KxevVq33367Xn31VbvLSH/Hhg0b7C55LFmyRK+++qrWr1+vGjVqSMq5ZDZv3jxZrVbbPKc9e/YoLCxMHh4eknIuEw0fPlyLFy/W6tWrVadOnWuuyTAMzZ492/ZJPrMq6mvpz89nV1fXXMs///xzXbp0yfY4MTFRQ4YM0Q8//KB69epJyvkE69U5XVdd3ZZhGIV6nRRWamqqYmNj5enpqaVLl+aaF9quXTtNmDBBJ06cUHBwsCTpm2++kb+/vyIjIwu9n5KQ39gU5jlfmqxWqzIyMmyPO3TokOt2Mnv27FGtWrXy3Mbvv/+u06dPKywsLM8+27Ztk4uLi22s8qolv+coyjdCmQklJSUpMzNTZ86c0YULF2z3L8rvHlfJyck6c+aMkpOTlZ2dbVunfv36qlSpkiRp8uTJiouLk4uLi7744gtNmjRJn332me2FP3fuXLm7u6tp06by9PTU5s2bNXbsWPXp00fu7u5yd3fPNT/p6i0ZrrYHBgYqMDDQro+7u7tCQ0PVqFGjv/mTca5Vq1bp9ttv12OPPaa7777bNmfHw8Mj38n0+/btU1pamlJSUnTp0iXb2ERGRsrDw0ONGze2679582a5uLjY/awfeeQRvf3223rsscc0fPhw7d27VxMnTrSbtxcfH6958+ZpyZIl8vPzs9UXEBAgb29vSTnzjFJSUrRv3z5J0o4dO+Tn56eIiAi7Y/juu+908OBBu3k2ZU1Bz2dHrgavq06dOiVJaty4se253qNHDw0dOlQzZsxQbGysjh07ppEjR6pNmza2X3gKep1Isr1ejx49Kkm2EBAaGqrQ0FClpqaqW7duunjxov71r38pNTVVqampkqSgoCC5urqqW7duioyMVP/+/fXaa68pJSVFzz33nOLj4x3ensEsCvOcd6Sg15JU8PtnQkKCIiIidN1110mSvv/+e02ZMsXutfT444+rffv2mjhxonr37q1NmzZp1qxZmjVrliQpLS1N48eP1913363Q0FDt379fo0ePVv369RUbGyspJ3hu3LhRXbp0kZ+fnzZs2KDHH39c999/v+3WGtfyHEU55+QzdRVOYT9GLSnXn4K262idVatW2fp06dLFCAgIMLy8vIy2bdvmmnMyf/58o1WrVkalSpUMX19fIzIy0pg4cWKuSybXcjxlZU5ZfseS18+4c+fO+W63c+fODtc7ePCgw/55XYJev3690bZtW8PT09OoW7euMWHCBLtLHI72IcmYPXu2rc8LL7xQYB/DMIy+ffsa7du3z/e4nK2g8bqW5/Nf5XWZ98033zQiIyMNb29vIywszOjXr5/x+++/F6nW2bNnOxyLF154wW7fBT13fvvtN+PWW281vL29jWrVqhlPPPFEoS7llqSiTr0o7JyywryWCnr/fPPNN40mTZoYPj4+hr+/v9GyZUvjnXfeMbKzs+329e9//9u4/vrrDU9PT+O6664zZs2aZVt28eJFo1u3bkZQUJDh7u5u1KpVyxg6dKjdrUm2bNlitG3b1vae27hxY2PixIl288mK4zmK8sViGIZRrCkPAAAARcYtMQAAAEyAUAYAAGAChDIAAAATIJQBAACYAKEMAADABAhlTmQYhmbNmqW2bduqUqVKqly5sqKiojRt2jRdvHjR2eWViFmzZikmJkb+/v6yWCw6d+6cs0sqFMaq7IyVxHiVpfFirMrOWKHkEcqcqH///ho5cqTuvPNOrVq1Stu2bdO4ceO0ZMkSrVixwtnllYiLFy8qLi5OzzzzjLNLKRLGqmxhvMoOxgr4E2feJK0iW7BggSHJ+PLLL3Mts1qtxrlz5wzDMIzs7Gxj/PjxRo0aNQwPDw+jefPmxldffWXre/V78xYsWGB07NjR8PLyMqKioozdu3cbmzZtMlq3bm34+voacXFxxokTJ2zrXb2544QJE4zg4GAjICDAGD9+vJGVlWU8+eSTRpUqVYwaNWoYH374oW2djIwMIz4+3ggNDTU8PT2NiIgIY+LEidd0/IX57kWzYKzKzlgZBuNVlsaLsSo7Y4XSQShzkjvuuMNo1KhRgf1ef/11w9/f3/j000+NXbt2GaNHjzbc3d2NPXv2GIbxx5vRddddZyxfvtxISkoybrjhBqN169ZGTEyMsXbtWuOnn34y6tevbzz88MO27Q4cONDw8/Mz4uPjjV27dhkffPCBIcmIjY01JkyYYOzZs8d4+eWXDXd3d+Pw4cOGYRjG5MmTjfDwcOP77783fvvtN+OHH34w5s2bZ7fNgu5uf1VZejNirMrOWBkG41WWxouxKjtjhdJBKHOSxo0bG3fccUeB/apXr25MmDDBri06Otp49NFHDcP4483o/fffty3/9NNPDUnGypUrbW2vvPKK3ZvfwIEDjVq1atl9tUijRo2MTp062R5fuXLF8PX1NT799FPDMAxj+PDhxk033WRYrVaHtT799NNG//79Czwmwyhbb0aMVdkZK8NgvMrSeDFWZWesUDr4QnInMQrx7Vapqak6evSoOnToYNfeoUMHbd++3a6tWbNmtn+HhIRIkpo2bWrXduLECbt1mjRpIhcXF7s+f/5CYFdXVwUGBtrWGzRokLp27apGjRopLi5Ot99+u7p162br/8orrxR4TGURY1W2MF5lB2MF2GOiv5M0bNhQu3btKrbtubu72/5tsVgctlmt1jzXudrHUdvV9Vq1aqWDBw/q5Zdf1qVLl9S7d2/dc889xXYMZsVYlS2MV9nBWAH2CGVOct9992nPnj1asmRJrmWGYej8+fPy9/dX9erVtW7dOrvl69atU2RkZGmVasff3199+vTRe++9pwULFujzzz/XmTNnnFJLaWGsyhbGq+xgrAB7XL50kt69e2vx4sXq27evnnvuOXXr1k1BQUHasWOH3njjDQ0fPlw9e/bUU089pRdeeEH16tVTixYtNHv2bG3btk1z584t9Zpff/11hYWFqWXLlnJxcdHChQsVGhqqypUrS5LGjh2rI0eO6OOPP85zGykpKUpJSdG+ffskSTt27JCfn58iIiJUtWrV0jiMImOsys5YSYxXWRovxqrsjBVKB6HMSSwWi+bNm6dZs2bpww8/1IQJE+Tm5qYGDRpowIABio2NlSSNGDFC58+f1xNPPKETJ04oMjJSS5cuVYMGDUq9Zj8/P7322mvau3evXF1dFR0drWXLltnmYxw7dkzJycn5bmPmzJkaP3687fGNN94oSZo9e7YGDRpUYrX/HYxVjrIwVhLjdVVZGC/GKkdZGCuUDotRmJmWAAAAKFHMKQMAADABQhkAAIAJEMoAAABMgFAGAABgAoQyAAAAEyCUAQAAmAChDAAAwAQIZQAAACZAKANwzWJiYjRy5MhC9V29erUsFovOnTv3t/ZZu3ZtTZs27W9tAwDMiFAGAABgAoQyAAAAEyCUASgWn3zyiaKiouTn56fQ0FDdd999OnHiRK5+69atU7NmzeTl5aUbbrhBO3futFu+du1aderUSd7e3goPD9eIESOUnp5eWocBAE5DKANQLLKysvTyyy9r+/bt+vLLL/Xbb79p0KBBufo99dRTmjp1qhITExUUFKQePXooKytLkrR//37FxcXp7rvv1s8//6wFCxZo7dq1GjZsWCkfDQCUPjdnFwCgfBgyZIjt33Xr1tWbb76p6OhopaWlqVKlSrZlL7zwgrp27SpJ+uijj1SzZk0tXrxYvXv31iuvvKJ+/frZPjzQoEEDvfnmm+rcubNmzJghLy+vUj0mAChNnCkDUCy2bNmiHj16KCIiQn5+furcubMkKTk52a5fu3btbP+uWrWqGjVqpF9//VWStH37ds2ZM0eVKlWy/YmNjZXVatXBgwdL72AAwAk4Uwbgb0tPT1dsbKxiY2M1d+5cBQUFKTk5WbGxscrMzCz0dtLS0vTQQw9pxIgRuZZFREQUZ8kAYDqEMgB/265du3T69GlNmjRJ4eHhkqTNmzc77Pvjjz/aAtbZs2e1Z88eNW7cWJLUqlUrJSUlqX79+qVTOACYCJcvAfxtERER8vDw0FtvvaUDBw5o6dKlevnllx32femll7Ry5Urt3LlTgwYNUrVq1dSzZ09J0pgxY7R+/XoNGzZM27Zt0969e7VkyRIm+gOoEAhlAP62oKAgzZkzRwsXLlRkZKQmTZqkKVOmOOw7adIkPfbYY2rdurVSUlL073//Wx4eHpKkZs2aac2aNdqzZ486deqkli1b6vnnn1f16tVL83AAwCkshmEYzi4CAACgouNMGQAAgAkQygAAAEyAUAYAAGAChDIAAAATIJQBAACYAKEMAADABAhlAAAAJkAoAwAAMAFCGQAAgAkQygAAAEyAUAYAAGAC/w+lLjo+3AKgXgAAAABJRU5ErkJggg==",
            "text/plain": [
              "<Figure size 602x500 with 1 Axes>"
            ]
          },
          "metadata": {},
          "output_type": "display_data"
        }
      ],
      "source": [
        "if __name__ == \"__main__\":\n",
        "    results_p = run_parameter_sweep(30, 25, 23, repeats=3, min_degree=1, max_degree=4)\n",
        "    create_plot(results_p, \"P_sweep.png\")"
      ]
    },
    {
      "cell_type": "markdown",
      "id": "8ca44045",
      "metadata": {},
      "source": [
        "We observe that for all the runs, independent of the degree $P$, the _Action Strategy_ is\n",
        "significantly faster than the\n"
      ]
    },
    {
      "cell_type": "markdown",
      "id": "b4815cee",
      "metadata": {},
      "source": [
        "We note that the run for $P=1$ is relatively small, and therefore run $P=1$ on a larger mesh\n"
      ]
    },
    {
      "cell_type": "code",
      "execution_count": 6,
      "id": "110b0570",
      "metadata": {},
      "outputs": [
        {
          "data": {
            "image/png": "iVBORw0KGgoAAAANSUhEUgAAAlgAAAHpCAYAAABeGEKRAAAAOXRFWHRTb2Z0d2FyZQBNYXRwbG90bGliIHZlcnNpb24zLjcuMSwgaHR0cHM6Ly9tYXRwbG90bGliLm9yZy/bCgiHAAAACXBIWXMAAA9hAAAPYQGoP6dpAAA6IklEQVR4nO3deXxNd/7H8ffNJoTEnoXEUksFEQS1VQQNaTNNNwYlYX50WmtVy7RVXS1VHZSfDr8OarRNtaiZSSlBS2rsURp7abQSqiERW9Lc8/vD9P5+mYQm8Y0r8Xo+HvfR3O/5nvP9nPvH7dv3fM+5NsuyLAEAAMAYF2cXAAAAUN4QsAAAAAwjYAEAABhGwAIAADCMgAUAAGAYAQsAAMAwAhYAAIBhBCwnsixLWVlZ4lFkAACULwQsJ7pw4YJ8fHx04cIFZ5cC3BZyc3P12WefKTc319mlAMBNIWABAAAYRsACAAAwjIAFAABgGAELAADAMAIWAACAYQQsAAAAwwhYAAAAhhGwAAAADCNgAQAAGEbAAgAAMIyABQAAYBgBCwAAwDACFgAAgGEELAAAAMPcnF0AACjjuLR1rlx/2Kmwy+6ypVaT7rrX2VUBQInZLMuynF3EnSorK0s+Pj7KzMyUt7e3s8sBnOPnY9L/9JAun3M0WTYX2R5bIgX/zomFAUDJcYkQgHMlzcoXriTJZtmlxFck/v0HoIwiYAFwrpM7Cm//+WiB4AUAZQUBC4BzeQcU3l7BR/KofGtrAQBDCFgAnKvDHwtvDxsiuXnc2loAwBACFgDnanKf9OA8ybuOJOkXF0/ldXhKipjk5MIAoOS4i9CJuIsQ+H/seco9d1Jrvtqh3g/EyN3d3dkVAUCJMYMF4Pbg4ip515HdhcuCAMo+AhYAAIBhBCwAAADDCFgAAACGEbAAAAAMI2ABAAAYRsACAAAwjIAFAABgGAELAADAMAIWAACAYQQsAAAAwwhYAAAAhhGwAAAADCNgAQAAGEbAAgAAMIyABQAAYBgBCwAAwDACFgAAgGEELAAAAMMIWAAAAIYRsAAAAAwjYAEAABhGwAIAADCMgGXIyZMnFR4eruDgYIWEhGj58uXOLgkAADiJm7MLKC/c3Nw0a9YshYaGKj09XW3btlVUVJS8vLycXRoAALjFCFiG+Pv7y9/fX5Lk5+enmjVrKiMjg4AFAMAdyOmXCPPy8jRp0iQ1aNBAFStW1F133aXXXntNlmUZG+Orr75SdHS0AgICZLPZtGrVqkL7zZs3T/Xr15enp6c6dOig7du3l2i8Xbt2KS8vT4GBgTdRNQAAKKucHrCmT5+u+fPna+7cuTpw4ICmT5+uN998U++8806h/ZOSkpSbm1ugPSUlRadPny50n4sXL6pVq1aaN2/edeuIj4/XuHHjNHnyZO3evVutWrVSZGSkzpw54+gTGhqqFi1aFHidOnXK0ScjI0ODBw/WggULivoRAACAcsZmmZwqKoEHHnhAvr6+eu+99xxtjzzyiCpWrKi//e1v+fra7Xa1adNGjRs31kcffSRXV1dJ0qFDh9StWzeNGzdOzz333A3Hs9lsWrlypWJiYvK1d+jQQe3atdPcuXMdYwUGBmrUqFGaOHFikc7l6tWr6tWrl4YNG6ZBgwZdt9+8efM0b9485eXl6fDhw8rMzJS3t3eRxgDKs9zcXCUkJCgqKkru7u7OLgcASszpM1idOnVSYmKiDh8+LEnau3evtmzZoj59+hTo6+LiooSEBO3Zs0eDBw+W3W7XsWPHFBERoZiYmN8MV9eTk5OjXbt2qWfPnvnG6tmzp7Zu3VqkY1iWpbi4OEVERNwwXEnSiBEjlJKSoh07dpSoXgAAcHtz+iL3iRMnKisrS3fffbdcXV2Vl5enN954QwMHDiy0f0BAgDZs2KCuXbtqwIAB2rp1q3r27Kn58+eXuIazZ88qLy9Pvr6++dp9fX118ODBIh0jKSlJ8fHxCgkJcazxWrp0qVq2bFniugAAQNnk9ID18ccfa9myZfrggw/UvHlzJScna+zYsQoICFBsbGyh+wQFBWnp0qXq1q2bGjZsqPfee082m+0WV55fly5dZLfbnVoDAAC4PTj9EuGzzz6riRMn6ve//71atmypQYMG6emnn9bUqVOvu8/p06c1fPhwRUdH69KlS3r66advqoaaNWvK1dW1wCL506dPy8/P76aODQAA7jxOD1iXLl2Si0v+MlxdXa87G3T27Fn16NFDzZo104oVK5SYmKj4+HiNHz++xDV4eHiobdu2SkxMdLTZ7XYlJiaqY8eOJT4uAAC4Mzn9EmF0dLTeeOMNBQUFqXnz5tqzZ4/efvttDR06tEBfu92uPn36qF69eoqPj5ebm5uCg4O1bt06RUREqE6dOoXOZmVnZ+vo0aOO98ePH1dycrKqV6+uoKAgSdK4ceMUGxursLAwtW/fXrNmzdLFixc1ZMiQ0jt5AABQLjn9MQ0XLlzQpEmTtHLlSp05c0YBAQHq37+/XnrpJXl4eBTov27dOnXt2lWenp752vfs2aNatWqpbt26BfbZtGmTunfvXqA9NjZWixcvdryfO3euZsyYofT0dIWGhmrOnDnq0KHDzZ/kdWRlZcnHx4fHNAD/xmMaAJQXTg9YdzICFpAfAQtAeeH0NVgAAADlDQELAADAMAIWAACAYQQsAAAAwwhYAAAAhhGwAAAADCNgAQAAGEbAAgAAMIyABQAAYBgBCwAAwDACFgAAgGEELAAAAMMIWAAAAIYRsAAAAAwjYAEAABhGwAIAADCMgAUAAGAYAQsAAMAwAhYAAIBhBCwAAADDCFgAAACGEbAAAAAMI2ABAAAY5ubsAgBAJ7dLX06X24+71E0+sgVmS20GOrsqACgxAhYA5zqVLC2Jln65IpukqjonrX5KyrsstfsvZ1cHACXCJUIAzpU0W/rlSsH2r2ZK9rxbXw8AGEDAAuBcZ1IKb79wSrqSeWtrAQBDCFgAnKtm48LbvWpLnj63thYAMISABcC5Oo2WXApZDtp5tOTieuvrAQADCFgAnCuwvTTwEymwgywXN2VX8FVe5JtSp1HOrgwASoy7CAE4313dpbu665fcXCUmJCgqLErMXQEoy5jBAgAAMIyABQAAYBgBCwAAwDACFgAAgGEELAAAAMMIWAAAAIYRsAAAAAwjYAEAABhGwAIAADCMgAUAAGAYAQsAAMAwAhYAAIBhBCwAAADDCFgAAACGEbAAAAAMI2ABAAAY5ubsAgBA338tbZoqtx93q7tLVdkCzknt4pxdFQCUGAELgHP9uEt6/0EpL0c2Sd7Klv45RrJflTo84ezqAKBEuEQIwLmS5kh5OQXbt/xZsufd+noAwAACFgDn+ulg4e0X0qQrmbe2FgAwhIAFwLlqNim8vbKf5Olza2sBAEMIWACcq/MYydWjYHuXsZKL6y0vBwBMIGABcK66YdKglVK9LrLcKuqCZ4B+ifqzdM+Tzq4MAErMZlmW5ewi7lRZWVny8fFRZmamvL29nV0O4HS5ublKSEhQVFSU3N3dnV0OAJQYM1gAAACGEbAAAAAMI2ABAAAYRsACAAAwjIAFAABgGAELAADAMAIWAACAYQQsAAAAwwhYAAAAhhGwAAAADCNgAQAAGEbAAgAAMIyABQAAYBgBCwAAwDACFgAAgGEELAAAAMMIWAAAAIYRsAAAAAwjYAEAABhGwAIAADCMgAUAAGAYAQsAAMAwAhYAAIBhBCwAAADDCFgAAACGEbAAAAAMI2ABAAAYRsACAAAwjIAFAABgGAELAADAMAIWAACAYQQsAAAAwwhYAAAAhhGwAAAADCNgAQAAGEbAAgAAMIyABQAAYBgBCwAAwDACFgAAgGEELAAAAMMIWAAAAIYRsAAAAAwjYAEAABhGwAIAADCMgAUAAGAYAQsAAMAwAhYAAIBhBCwAAADDCFgAAACGEbAAAAAMI2ABAAAYRsACAAAwjIAFAABgGAHLkJMnTyo8PFzBwcEKCQnR8uXLnV0SAABwEjdnF1BeuLm5adasWQoNDVV6erratm2rqKgoeXl5Obs0AABwixGwDPH395e/v78kyc/PTzVr1lRGRgYBCwCAO5DTLxHWr19fNputwGvEiBHGxvjqq68UHR2tgIAA2Ww2rVq1qtB+8+bNU/369eXp6akOHTpo+/btJRpv165dysvLU2Bg4E1UDQAAyiqnB6wdO3YoLS3N8Vq3bp0k6bHHHiu0f1JSknJzcwu0p6Sk6PTp04Xuc/HiRbVq1Urz5s27bh3x8fEaN26cJk+erN27d6tVq1aKjIzUmTNnHH1CQ0PVokWLAq9Tp045+mRkZGjw4MFasGBBkc4fAACUQ9ZtZsyYMdZdd91l2e32Atvy8vKsVq1aWY8++qj1yy+/ONoPHjxo+fr6WtOnT//N40uyVq5cWaC9ffv21ogRI/KNFRAQYE2dOrXItV+5csXq2rWr9f7779+w39y5c61mzZpZTZo0sSRZmZmZRR4DKM9ycnKsVatWWTk5Oc4uBQBuitNnsP6/nJwc/e1vf9PQoUNls9kKbHdxcVFCQoL27NmjwYMHy26369ixY4qIiFBMTIyee+65Eo+7a9cu9ezZM99YPXv21NatW4t0DMuyFBcXp4iICA0aNOiGfUeMGKGUlBTt2LGjRPUCAIDb220VsFatWqXz588rLi7uun0CAgK0YcMGbdmyRQMGDFBERIR69uyp+fPnl3jcs2fPKi8vT76+vvnafX19lZ6eXqRjJCUlKT4+XqtWrVJoaKhCQ0O1b9++EtcEAADKrtvqLsL33ntPffr0UUBAwA37BQUFaenSperWrZsaNmyo9957r9AZr1upS5custvtTq0BAADcHm6bGazvv/9e69ev13/913/9Zt/Tp09r+PDhio6O1qVLl/T000/f1Ng1a9aUq6trgUXyp0+flp+f300dGwAA3Hlum4C1aNEi1a5dW/fff/8N+509e1Y9evRQs2bNtGLFCiUmJio+Pl7jx48v8dgeHh5q27atEhMTHW12u12JiYnq2LFjiY8LAADuTLfFJUK73a5FixYpNjZWbm7XL8lut6tPnz6qV6+e4uPj5ebmpuDgYK1bt04RERGqU6dOobNZ2dnZOnr0qOP98ePHlZycrOrVqysoKEiSNG7cOMXGxiosLEzt27fXrFmzdPHiRQ0ZMsT8CQMAgHLttghY69evV2pqqoYOHXrDfi4uLpoyZYq6du0qDw8PR3urVq20fv161apVq9D9du7cqe7duzvejxs3TpIUGxurxYsXS5L69eunn376SS+99JLS09MVGhqqNWvWFFj4DgAA8FtslmVZxdnh+PHj2rx5s77//ntdunRJtWrVUuvWrdWxY0d5enqWVp3lUlZWlnx8fJSZmSlvb29nlwM4XW5urhISEhQVFSV3d3dnlwMAJVbkGaxly5Zp9uzZ2rlzp3x9fRUQEKCKFSsqIyNDx44dk6enpwYOHKgJEyaoXr16pVkzAADAba1IAat169by8PBQXFycPv300wK/sXf16lVt3bpVH330kcLCwvTf//3f1/2pGwAAgPKuSJcI165dq8jIyCId8Oeff9aJEyfUtm3bmy6uvOMSIZAflwgBlBdFmsEqariSpBo1aqhGjRolLggAAKCsK/ZzsHbv3p3vJ2A+++wzxcTE6Pnnn1dOTo7R4gAAAMqiYgesJ554QocPH5Ykfffdd/r973+vSpUqafny5SX+sWUAAIDypNgB6/DhwwoNDZUkLV++XPfee68++OADLV68WJ9++qnp+gAAAMqcYgcsy7IcP2q8fv16RUVFSZICAwN19uxZs9UBAACUQcUOWGFhYXr99de1dOlSffnll47fDjx+/DhPPQcAAFAJAtasWbO0e/dujRw5Ui+88IIaNWokSfrkk0/UqVMn4wUCAACUNcX+LcKQkJB8dxH+asaMGXJ1dTVSFAAAQFlWpIBlWZZsNtsN+/A7hAAAANcU6RJh8+bN9dFHH/3mc66OHDmiJ598UtOmTTNSHAAAQFlUpBmsd955RxMmTNBTTz2lXr16KSwsTAEBAfL09NS5c+eUkpKiLVu26Ntvv9XIkSP15JNPlnbdAAAAt60iBawePXpo586d2rJli+Lj47Vs2TJ9//33unz5smrWrKnWrVtr8ODBGjhwoKpVq1baNQMAANzWirXIvUuXLurSpUtp1QIAAFAuFPsxDQAAALgxAhYAAIBhBCwAAADDCFgAAACGEbAAAAAMK1HAOnbsmF588UX1799fZ86ckSR9/vnn+vbbb40WBwAAUBYVO2B9+eWXatmypbZt26YVK1YoOztbkrR3715NnjzZeIEAAABlTbED1sSJE/X6669r3bp18vDwcLRHREToX//6l9HiAAAAyqJiB6x9+/bpoYceKtBeu3ZtnT171khRAAAAZVmxA1bVqlWVlpZWoH3Pnj2qU6eOkaIAAADKsmIHrN///veaMGGC0tPTZbPZZLfblZSUpPHjx2vw4MGlUSMAAChHNm3aJJvNpvPnzxs/ts1m06pVq4wft7iKHbCmTJmiu+++W4GBgcrOzlZwcLDuvfdederUSS+++GJp1AgAAMqo8PBwjR071tll3HLF+rFnSfLw8NDChQs1adIk7d+/X9nZ2WrdurUaN25cGvUBAACUOSV+0GhQUJCioqLUt29fwhUAAOVAeHi4Ro0apbFjx6patWry9fXVwoULdfHiRQ0ZMkRVqlRRo0aN9Pnnnzv22b9/v/r06aPKlSvL19dXgwYNctz0FhcXpy+//FKzZ8+WzWaTzWbTiRMnHPvu2rVLYWFhqlSpkjp16qRDhw7lq2f+/Pm666675OHhoaZNm2rp0qX5th85ckT33nuvPD09FRwcrHXr1pXeh1NMxQ5YlmVp+fLleuqpp/Too4/q4YcfzvcCAABl15IlS1SzZk1t375do0aN0pNPPqnHHntMnTp10u7du3Xfffdp0KBBunTpks6fP6+IiAi1bt1aO3fu1Jo1a3T69Gn17dtXkjR79mx17NhRw4YNU1pamtLS0hQYGOgY64UXXtDMmTO1c+dOubm5aejQoY5tK1eu1JgxY/TMM89o//79euKJJzRkyBBt3LhRkmS32/Xwww/Lw8ND27Zt07vvvqsJEybc2g/rBmyWZVnF2WHMmDH6y1/+ou7du8vX11c2my3f9kWLFhktsDzLysqSj4+PMjMz5e3t7exyAKfLzc1VQkKCoqKi5O7u7uxygDtOeHi48vLytHnzZklSXl6efHx89PDDD+v999+XJKWnp8vf319bt27V+vXrtXnzZq1du9ZxjB9++EGBgYE6dOiQmjRpovDwcIWGhmrWrFmOPps2bVL37t21fv169ejRQ5KUkJCg+++/X5cvX5anp6c6d+6s5s2ba8GCBY79+vbtq4sXL+qf//ynvvjiC91///36/vvvFRAQIElas2aN+vTpo5UrVyomJqaUP60bK/YarKVLl2rFihWKiooqjXoAAIAThYSEOP52dXVVjRo11LJlS0ebr6+vJOnMmTPau3evNm7cqMqVKxc4zrFjx9SkSZMij+Xv7+84blBQkA4cOKDhw4fn69+5c2fNnj1bknTgwAEFBgY6wpUkdezYsainWeqKHbB8fHzUsGHD0qgFAAA42X/OHttstnxtv165stvtys7OVnR0tKZPn17gOL8GpqKO9f+PWx4Uew3Wyy+/rFdeeUWXL18ujXoAAEAZ0aZNG3377beqX7++GjVqlO/l5eUl6drTB/Ly8op97GbNmikpKSlfW1JSkoKDgx3bT548me/h57fTT/YVO2D17dtX586dU+3atdWyZUu1adMm3wsAANwZRowYoYyMDPXv3187duzQsWPHtHbtWg0ZMsQRqurXr69t27bpxIkTOnv2bJFnqJ599lktXrxY8+fP15EjR/T2229rxYoVGj9+vCSpZ8+eatKkiWJjY7V3715t3rxZL7zwQqmda3EV+xJhbGysdu3apccff7zQRe4AAODOEBAQoKSkJE2YMEH33Xefrl69qnr16ql3795ycbk2hzN+/HjFxsYqODhYly9f1vHjx4t07JiYGM2ePVtvvfWWxowZowYNGmjRokUKDw+XJLm4uGjlypX6wx/+oPbt26t+/fqaM2eOevfuXVqnWyzFvovQy8tLa9euVZcuXUqrpjsGdxEC+XEXIYDyotiXCAMDAwkDAAAAN1DsgDVz5kw999xz+Z7ECgAAgP9T7DVYjz/+uC5duqS77rpLlSpVKjCNn5GRYaw4AACAsqjYAev/P4kVAAAABZXoLkIAAABcX5ECVlZWlmNhe1ZW1g37sgAeAADc6YoUsKpVq6a0tDTVrl1bVatWLfTZV5ZlyWazlehprQAAAOVJkQLWhg0bVL16dUnSxo0bS7UgAACAsq5IAatbt26Ovxs0aKDAwMACs1iWZenkyZNmqwMAACiDiv0crAYNGuinn34q0J6RkaEGDRoYKQoAAKAsK/ZdhL+utfpP2dnZ8vT0NFIUAAAwL89uafvxDJ25cEW1q3iqfYPqcnUpW78pHBcXp/Pnz2vVqlXOLuWGihywxo0bJ0my2WyaNGmSKlWq5NiWl5enbdu2KTQ01HiBAADg5q3Zn6ZX/p6itMwrjjZ/H09Njg5W7xb+TqysfCryJcI9e/Zoz549sixL+/btc7zfs2ePDh48qFatWmnx4sWlWCoAACiJNfvT9OTfducLV5KUnnlFT/5tt9bsTyuVccPDwzVq1CiNHTtW1apVk6+vrxYuXKiLFy9qyJAhqlKliho1aqTPP/9c0rUJmz/84Q9q0KCBKlasqKZNm2r27NmO47388stasmSJPvvsM9lsNtlsNm3atEmdOnXShAkT8o39008/yd3dXV999ZUk6erVqxo/frzq1KkjLy8vdejQQZs2bcq3T1JSksLDw1WpUiVVq1ZNkZGROnfuXInOvcgzWL/ePThkyBDNnj2b510BAFAG5NktvfL3FFmFbLMk2SS98vcU9Qr2K5XLhUuWLNFzzz2n7du3Kz4+Xk8++aRWrlyphx56SM8//7z+/Oc/a9CgQUpNTZW7u7vq1q2r5cuXq0aNGvr66681fPhw+fv7q2/fvho/frwOHDigrKwsLVq0SJJUvXp1DRw4UG+++aamTZvmWMYUHx+vgIAAde3aVZI0cuRIpaSk6KOPPlJAQIBWrlyp3r17a9++fWrcuLGSk5PVo0cPDR06VLNnz5abm5s2btxY4sdP2SzLKuwzxy2QlZUlHx8fZWZmElgBSbm5uUpISFBUVFSB3zkFUDJbj/2s/gv/9Zv9Phx2jzreVcPo2OHh4crLy9PmzZslXZuh8vHx0cMPP6z3339fkpSeni5/f39t3bpV99xzT4FjjBw5Uunp6frkk08kFb4G66efflJAQIA2bNjgCFSdOnXSvffeq2nTpik1NVUNGzZUamqqAgICHPv17NlT7du315QpUzRgwAClpqZqy5YtRs692IvcAQBA2XHmwpXf7lSMfsUVEhLi+NvV1VU1atRQy5YtHW2+vr7Xxj9zRpI0b948/fWvf1VqaqouX76snJyc31zjXatWLd13331atmyZunbtquPHj2vr1q36y1/+Iknat2+f8vLy1KRJk3z7Xb16VTVqXAuVycnJeuyxx276fH9FwAIAoByrXaVod/gXtV9x/edstM1my9f26yU9u92ujz76SOPHj9fMmTPVsWNHValSRTNmzNC2bdt+c5yBAwdq9OjReuedd/TBBx+oZcuWjiCXnZ0tV1dX7dq1S66urvn2q1y5siSpYsWKN3We/6nYz8ECAABlR/sG1eXv46nrra6y6drdhO0bVL+VZRUqKSlJnTp10lNPPaXWrVurUaNGOnbsWL4+Hh4eha6LevDBB3XlyhWtWbNGH3zwgQYOHOjY1rp1a+Xl5enMmTNq1KhRvpefn5+kazNtiYmJxs6FgAUAQDnm6mLT5OhgSSoQsn59Pzk6+LZ4Hlbjxo21c+dOrV27VocPH9akSZO0Y8eOfH3q16+vb775RocOHdLZs2eVm5srSfLy8lJMTIwmTZqkAwcOqH///o59mjRpooEDB2rw4MFasWKFjh8/ru3bt2vq1Kn65z//KUn605/+pB07duipp57SN998o4MHD2r+/Pk6e/Zsic6FgAXA6fb/mKk/Lt2le9/6SrP3u2rtt6edXRJQrvRu4a/5j7eRn0/+y4B+Pp6a/3ib2+Y5WE888YQefvhh9evXTx06dNDPP/+sp556Kl+fYcOGqWnTpgoLC1OtWrWUlJTk2DZw4EDt3btXXbt2VVBQUL79Fi1apMGDB+uZZ55R06ZNFRMTox07djj6NWnSRF988YX27t2r9u3bq2PHjvrss8/k5lay1VTcRehE3EUISAfSsvTwf3+ty7n5p/zffCREfdsFOqkqoHwqD09yLytY5A7Aqd798liBcCVJsxOP6NG2deXClz9gjKuLzfijGFA4LhECcKqUU1mFtv94/rIyL+fe4moAwAwCFgCnqlfDq9D26l4equLJJDuAsomABcCphnVtUOgakD90aSA3V76iAJRNfHsBcKoODWtowaC2auZ/7UYPH3dLEyKb6Knwu5xcGQCUHHcROhF3EQL5Xbx8Veu/WMNvEQIo85jBAnDb8HDjKwlA+cC3GQAAgGEELAAAAMMIWAAAoEyx2WxatWqVs8u4IQIWAAB3CnuedHyztO+Ta/+1F/wVhdvJyy+/rNDQ0ALtaWlp6tOnz60vqBh4ih8AAHeClNXSmglS1qn/a/MOkHpPl4J/57y6SsDPz8/ZJfwmZrAAACjvUlZLHw/OH64kKSvtWnvK6lIbes2aNerSpYuqVq2qGjVq6IEHHtCxY8cc23/44Qf1799f1atXl5eXl8LCwrRt2zYtXrxYr7zyivbu3SubzSabzabFixdLKniJcN++fYqIiFDFihVVo0YNDR8+XNnZ2Y7tcXFxiomJ0VtvvSV/f3/VqFFDI0aMUG5u6f0cFwELAIDyzJ53beZKhT328t9tayaW2uXCixcvaty4cdq5c6cSExPl4uKihx56SHa7XdnZ2erWrZt+/PFHrV69Wnv37tVzzz0nu92ufv366ZlnnlHz5s2VlpamtLQ09evXr9DjR0ZGqlq1atqxY4eWL1+u9evXa+TIkfn6bdy4UceOHdPGjRu1ZMkSLV682BHYSgOXCAEAKM++/7rgzFU+lpT147V+DboaH/6RRx7J9/6vf/2ratWqpZSUFH399df66aeftGPHDlWvXl2S1KhRI0ffypUry83N7YaXBD/44ANduXJF77//vry8rv226dy5cxUdHa3p06fL19dXklStWjXNnTtXrq6uuvvuu3X//fcrMTFRw4YNM33KkpjBAgCgfMs+bbZfMR05ckT9+/dXw4YN5e3trfr160uSUlNTlZycrNatWzvCVUkcOHBArVq1coQrSercubPsdrsOHTrkaGvevLlcXV0d7/39/XXmzJkSj/tbmMECAKA8q+xrtl8xRUdHq169elq4cKECAgJkt9vVokUL5eTkqGLFiqUyZmH+8+e3bDab7HZ7qY3HDBYAAOVZvU7X7haU7TodbJJ3nWv9DPv555916NAhvfjii+rRo4eaNWumc+fOObaHhIQoOTlZGRkZhe7v4eGhvLwbrw1r1qyZ9u7dq4sXLzrakpKS5OLioqZNm5o5kRIgYAEAUJ65uF57FIOkgiHr3+97T7vWz7Bq1aqpRo0aWrBggY4ePaoNGzZo3Lhxju39+/eXn5+fYmJilJSUpO+++06ffvqptm7dKkmqX7++jh8/ruTkZJ09e1ZXr14tMMbAgQPl6emp2NhY7d+/Xxs3btSoUaM0aNAgx/orZyBgAQBQ3gX/Tur7vuTtn7/dO+Baeyk9B8vFxUUfffSRdu3apRYtWujpp5/WjBkzHNs9PDz0xRdfqHbt2oqKilLLli01bdo0x1qpRx55RL1791b37t1Vq1YtffjhhwXGqFSpktauXauMjAy1a9dOjz76qHr06KG5c+eWyjkVlc2yrMLu28QtkJWVJR8fH2VmZsrb29vZ5QBOl5ubq4SEBEVFRRVYLwHAAHvetbsFs09fW3NVr1OpzFyBRe4AANw5XFxL5VEMKIhLhAAAAIYRsAAAAAwjYAEAABhGwAIAADCMgAUAAGAYAQsAAMAwAhYAAIBhBCwAAADDCFgAAACGEbAAAAAMI2ABAAAYRsACAAAwjIAFAABgGAELAADAMAIWAACAYQQsAAAAwwhYAAAAhhGwAAAADCNgAQAAGEbAAgAAMIyABQAAYBgBCwAAwDACFgAAgGEELAAAAMMIWAAAAIYRsAAAAAwjYAEAABhGwAIAADCMgAUAAGAYAQsAAMAwAhYAAIBhBCwAAADDCFgAAACGEbAAAAAMI2ABAAAYRsACAAAwjIAFAABgGAELAADAMAIWAACAYQQsAAAAwwhYAAAAhhGwAAAADCNgAQAAGEbAAgAAMIyABQAAYBgBy5CTJ08qPDxcwcHBCgkJ0fLly51dEgAAcBI3ZxdQXri5uWnWrFkKDQ1Venq62rZtq6ioKHl5eTm7NAAAcIsRsAzx9/eXv7+/JMnPz081a9ZURkYGAQsAgDvQbXGJ8Mcff9Tjjz+uGjVqqGLFimrZsqV27txp7PhfffWVoqOjFRAQIJvNplWrVhXab968eapfv748PT3VoUMHbd++vUTj7dq1S3l5eQoMDLyJqgEAQFnl9IB17tw5de7cWe7u7vr888+VkpKimTNnqlq1aoX2T0pKUm5uboH2lJQUnT59utB9Ll68qFatWmnevHnXrSM+Pl7jxo3T5MmTtXv3brVq1UqRkZE6c+aMo09oaKhatGhR4HXq1ClHn4yMDA0ePFgLFiwo6kcAAADKGZtlWZYzC5g4caKSkpK0efPm3+xrt9vVpk0bNW7cWB999JFcXV0lSYcOHVK3bt00btw4Pffcczc8hs1m08qVKxUTE5OvvUOHDmrXrp3mzp3rGCswMFCjRo3SxIkTi3QuV69eVa9evTRs2DANGjTouv3mzZunefPmKS8vT4cPH1ZmZqa8vb2LNAZQnuXm5iohIUFRUVFyd3d3djkAUGJOn8FavXq1wsLC9Nhjj6l27dpq3bq1Fi5cWGhfFxcXJSQkaM+ePRo8eLDsdruOHTumiIgIxcTE/Ga4up6cnBzt2rVLPXv2zDdWz549tXXr1iIdw7IsxcXFKSIi4obhSpJGjBihlJQU7dixo0T1AgCA25vTA9Z3332n+fPnq3Hjxlq7dq2efPJJjR49WkuWLCm0f0BAgDZs2KAtW7ZowIABioiIUM+ePTV//vwS13D27Fnl5eXJ19c3X7uvr6/S09OLdIykpCTFx8dr1apVCg0NVWhoqPbt21fimgAAQNnl9LsI7Xa7wsLCNGXKFElS69attX//fr377ruKjY0tdJ+goCAtXbpU3bp1U8OGDfXee+/JZrPdyrIL6NKli+x2u1NrAAAAtwenz2D5+/srODg4X1uzZs2Umpp63X1Onz6t4cOHKzo6WpcuXdLTTz99UzXUrFlTrq6uBRbJnz59Wn5+fjd1bAAAcOdxesDq3LmzDh06lK/t8OHDqlevXqH9z549qx49eqhZs2ZasWKFEhMTFR8fr/Hjx5e4Bg8PD7Vt21aJiYmONrvdrsTERHXs2LHExwUAAHcmp18ifPrpp9WpUydNmTJFffv21fbt27VgwYJCH3Ngt9vVp08f1atXT/Hx8XJzc1NwcLDWrVuniIgI1alTp9DZrOzsbB09etTx/vjx40pOTlb16tUVFBQkSRo3bpxiY2MVFham9u3ba9asWbp48aKGDBlSeicPAADKJac/pkGS/vGPf+hPf/qTjhw5ogYNGmjcuHEaNmxYoX3XrVunrl27ytPTM1/7nj17VKtWLdWtW7fAPps2bVL37t0LtMfGxmrx4sWO93PnztWMGTOUnp6u0NBQzZkzRx06dLi5k7uBrKws+fj48JgG4N94TAOA8uK2CFh3KgIWkB8BC0B54fQ1WAAAAOUNAQsAAMAwAhYAAIBhTr+LEAB+OHdJ7205ruTUc7JdcpF/y/Nq37CWs8sCgBJjkbsTscgdkFJ/vqSH/jtJP1/McbS5utg0f2Ab3decB/0CKJu4RAjAqeZ/eSxfuJKkPLul6WsOOqkiALh5BCwATrXr+4xC24/9dFHn/iN4AUBZQcAC4FS+3p6Ftlep4CavCiwTBVA2EbAAOFVsx/qFtvfvECQPN76iAJRNfHsBcKqewb5646EWqlWlgiTJw8XS4HuC9GxkUydXBgAlx12ETsRdhMD/yc2zK/XsBe1K2qSHovmpHABlGzNYAG4L7q4uCqpeSRVcnV0JANw8AhYAAIBhBCwAAADDCFgAAACGEbAAAAAMI2ABAAAYRsACAAAwjIAFAABgGAELAADAMAIWAACAYQQsAAAAwwhYAAAAhhGwAAAADCNgAQAAGEbAAgAAMIyABQAAYBgBCwAAwDACFgAAgGEELAAAAMMIWAAAAIYRsAAAAAwjYAEAABhGwAIAADCMgAUAAGAYAQsAAMAwAhYAAIBhBCwAAADDCFgAAACGEbAAAAAMI2ABAAAYRsACAAAwjIAFAABgGAELAADAMAIWAACAYQQsAAAAwwhYAAAAhhGwAAAADCNgAQAAGEbAAgAAMIyABQAAYBgBCwAAwDACFgAAgGEELAAAAMMIWAAAAIYRsAAAAAwjYAEAABhGwAIAADCMgAUAAGAYAQsAAMAwAhYAAIBhBCwAAADDCFgAAACGEbAAAAAMI2ABAAAYRsACAAAwzM3ZBQDAldw8rU4+pT2pGbpw2qb22VflX83d2WUBQInZLMuynF3EnSorK0s+Pj7KzMyUt7e3s8sBnCLzUq76Ldiqg+kXHG3enm5a9l/3qGVdHydWBgAlxyVCAE71l6+O5QtXkpR15Re98vdvnVQRANw8AhYAp9pw8Eyh7Tu/P6fMy7m3uBoAMIOABcCpvCoUvhTUw9VFHq58RQEom/j2AuBUj7SpW2h7n5Z+qujheourAQAzCFgAnKp/+0AN7lhPri42R1v7+tX0yu+aO7EqALg53EXoRNxFCPyfH89fVvL3P+vEt7s0/LEoubvzmAYAZRfPwQJwW6hTtaJqe/kq4YSzKwGAm8clQgAAAMMIWAAAAIYRsAAAAAwjYAEAABhGwAIAADCMgAUAAGAYAQsAAMAwAhYAAIBhBCwAAADDCFgAAACGEbAAAAAMI2ABAAAYRsACAAAwzM3ZBdzJLMuSJGVlZTm5EuD2kJubq0uXLikrK0vu7u7OLge4LVSpUkU2m83ZZaCYCFhOdOHCBUlSYGCgkysBANyuMjMz5e3t7ewyUEw269dpFNxydrtdp06d4l8nwL9lZWUpMDBQJ0+e5H8owL/x/4iyiRksJ3JxcVHdunWdXQZw2/H29iZgASjTWOQOAABgGAELAADAMAIWgNtGhQoVNHnyZFWoUMHZpQDATWGROwAAgGHMYAEAABhGwAIAADCMgAUAAGAYAQsAAMAwAhYAxcXFyWazyWazycPDQ40aNdKrr76qX375RZJ05coVxcXFqWXLlnJzc1NMTEyRjrt792716tVLVatWVY0aNTR8+HBlZ2cX6Ld48WKFhITI09NTtWvX1ogRIxzbijr2smXL1KpVK1WqVEn+/v4aOnSofv7553x9zp8/rxEjRsjf318VKlRQkyZNlJCQULQPCQCKgYAFQJLUu3dvpaWl6ciRI3rmmWf08ssva8aMGZKkvLw8VaxYUaNHj1bPnj2LdLxTp06pZ8+eatSokbZt26Y1a9bo22+/VVxcXL5+b7/9tl544QVNnDhR3377rdavX6/IyEjH9qKMnZSUpMGDB+sPf/iDvv32Wy1fvlzbt2/XsGHDHH1ycnLUq1cvnThxQp988okOHTqkhQsXqk6dOsX8pADgt/GYBgCKi4vT+fPntWrVKkfbfffdpwsXLmjr1q2/2bcwCxYs0KRJk5SWliYXl2v/ltu3b59CQkJ05MgRNWrUSOfOnVOdOnX097//XT169ChRnZL01ltvaf78+Tp27Jij7Z133tH06dP1ww8/SJLeffddzZgxQwcPHpS7u/tvjgUAN4MZLACFqlixonJyckq8/9WrV+Xh4eEIV78eU5K2bNkiSVq3bp3sdrt+/PFHNWvWTHXr1lXfvn118uTJYo3VsWNHnTx5UgkJCbIsS6dPn9Ynn3yiqKgoR5/Vq1erY8eOGjFihHx9fdWiRQtNmTJFeXl5JT5HALgeAhaAfCzL0vr167V27VpFRESU+DgRERFKT0/XjBkzlJOTo3PnzmnixImSpLS0NEnSd999J7vdrilTpmjWrFn65JNPlJGRoV69ehUr3HXu3FnLli1Tv3795OHhIT8/P/n4+GjevHmOPt99950++eQT5eXlKSEhQZMmTdLMmTP1+uuvl/gcAeB6CFgAJEn/+Mc/VLlyZXl6eqpPnz7q16+fXn755RIfr3nz5lqyZIlmzpypSpUqyc/PTw0aNJCvr69jVstutys3N1dz5sxRZGSk7rnnHn344Yc6cuSINm7cWOSxUlJSNGbMGL300kvatWuX1qxZoxMnTuiPf/yjo4/dblft2rW1YMECtW3bVv369dMLL7ygd999t8TnCADX4+bsAgDcHrp376758+fLw8NDAQEBcnO7+a+HAQMGaMCAATp9+rS8vLxks9n09ttvq2HDhpIkf39/SVJwcLBjn1q1aqlmzZpKTU0t8jhTp05V586d9eyzz0qSQkJC5OXlpa5du+r111+Xv7+//P395e7uLldXV8d+zZo1U3p6unJycuTh4XHT5wsAv2IGC4AkycvLS40aNVJQUJCRcPX/+fr6qnLlyoqPj5enp6d69eol6dqlPUk6dOiQo29GRobOnj2revXqFfn4ly5dyrfWS5IjSP16H0/nzp119OhR2e12R5/Dhw/L39+fcAXAOAIWgCJJSUlRcnKyMjIylJmZqeTkZCUnJ99wn7lz52r37t06fPiw5s2bp5EjR2rq1KmqWrWqJKlJkyZ68MEHNWbMGH399dfav3+/YmNjdffdd6t79+5FHjs6OlorVqzQ/Pnz9d133ykpKUmjR49W+/btFRAQIEl68sknlZGRoTFjxujw4cP65z//qSlTpuR75hYAGGMBuOPFxsZaDz744A371KtXz5JU4HUjgwYNsqpXr255eHhYISEh1vvvv1+gT2ZmpjV06FCratWqVvXq1a2HHnrISk1NLfbYc+bMsYKDg62KFSta/v7+1sCBA60ffvghX5+vv/7a6tChg1WhQgWrYcOG1htvvGH98ssvNzwHACgJnoMFAABgGJcIAQAADCNgAQAAGEbAAgAAMIyABQAAYBgBCwAAwDACFoB8LMvSggUL1KFDB1WuXFlVq1ZVWFiYZs2apUuXLjm7vFKxYMEChYeHy9vbWzabTefPn3d2SQDKOAIWgHwGDRqksWPH6sEHH9TGjRuVnJysSZMm6bPPPtMXX3zh7PJKxaVLl9S7d289//zzzi4FQDlBwALg8PHHH2vZsmX68MMP9fzzz6tdu3aqX7++HnzwQW3YsMHxdHW73a5XX31VdevWVYUKFRQaGqo1a9Y4jnPixAnZbDZ9/PHH6tq1qypWrKh27drp8OHD2rFjh8LCwlS5cmX16dNHP/30k2O/uLg4xcTEaMqUKfL19VXVqlX16quv6pdfftGzzz6r6tWrq27dulq0aJFjn5ycHI0cOVL+/v7y9PRUvXr1NHXq1GKd99ixYzVx4kTdc889N/kJAsA1BCwADsuWLVPTpk314IMPFthms9nk4+MjSZo9e7Zmzpypt956S998840iIyP1u9/9TkeOHMm3z+TJk/Xiiy9q9+7dcnNz04ABA/Tcc89p9uzZ2rx5s44ePaqXXnop3z4bNmzQqVOn9NVXX+ntt9/W5MmT9cADD6hatWratm2b/vjHP+qJJ57QDz/8IEmaM2eOVq9erY8//liHDh3SsmXLVL9+fcfx4uLiFB4ebvaDAoDf4uQnyQO4jTRr1sz63e9+95v9AgICrDfeeCNfW7t27aynnnrKsizLOn78uCXJ+p//+R/H9g8//NCSZCUmJjrapk6dajVt2tTxPjY21qpXr56Vl5fnaGvatKnVtWtXx/tffvnF8vLysj788EPLsixr1KhRVkREhGW32wutdeLEidagQYN+85wsy7I2btxoSbLOnTtXpP4AcD1uTs53AG4jVhF+OSsrK0unTp1S586d87V37txZe/fuzdcWEhLi+NvX11eS1LJly3xtZ86cybdP8+bN5eLikq9PixYtHO9dXV1Vo0YNx35xcXHq1auXmjZtqt69e+uBBx7Qfffd5+hf3MuFAGAClwgBODRp0kQHDx40djx3d3fH3zabrdA2u91+3X1+7VNY26/7tWnTRsePH9drr72my5cvq2/fvnr00UeNnQMAlAQBC4DDgAEDdPjwYX322WcFtlmWpczMTHl7eysgIEBJSUn5ticlJSk4OPhWlZqPt7e3+vXrp4ULFyo+Pl6ffvqpMjIynFILAEgSlwgBOPTt21crV65U//799eKLL+q+++5TrVq1tG/fPv35z3/WqFGjFBMTo2effVaTJ0/WXXfdpdDQUC1atEjJyclatmzZLa/57bfflr+/v1q3bi0XFxctX75cfn5+qlq1qiTpT3/6k3788Ue9//771z1Genq60tPTdfToUUnSvn37VKVKFQUFBal69eq34jQAlDMELAAONptNH3zwgRYsWKC//vWveuONN+Tm5qbGjRtr8ODBioyMlCSNHj1amZmZeuaZZ3TmzBkFBwdr9erVaty48S2vuUqVKnrzzTd15MgRubq6ql27dkpISHCs40pLS1NqauoNj/Huu+/qlVdecby/9957JUmLFi1SXFxcqdUOoPyyWUVZ1QoAAIAiYw0WAACAYQQsAAAAwwhYAAAAhhGwAAAADCNgAQAAGEbAAgAAMIyABQAAYBgBCwAAwDACFgCjwsPDNXbs2CL13bRpk2w2m86fP39TY9avX1+zZs26qWMAgEkELAAAAMMIWAAAAIYRsACUmqVLlyosLExVqlSRn5+fBgwYoDNnzhTol5SUpJCQEHl6euqee+7R/v37823fsmWLunbtqooVKyowMFCjR4/WxYsXb9VpAECxEbAAlJrc3Fy99tpr2rt3r1atWqUTJ04oLi6uQL9nn31WM2fO1I4dO1SrVi1FR0crNzdXknTs2DH17t1bjzzyiL755hvFx8dry5YtGjly5C0+GwAoOjdnFwCg/Bo6dKjj74YNG2rOnDlq166dsrOzVblyZce2yZMnq1evXpKkJUuWqG7dulq5cqX69u2rqVOnauDAgY6F840bN9acOXPUrVs3zZ8/X56enrf0nACgKJjBAlBqdu3apejoaAUFBalKlSrq1q2bJCk1NTVfv44dOzr+rl69upo2baoDBw5Ikvbu3avFixercuXKjldkZKTsdruOHz9+604GAIqBGSwApeLixYuKjIxUZGSkli1bplq1aik1NVWRkZHKyckp8nGys7P1xBNPaPTo0QW2BQUFmSwZAIwhYAEoFQcPHtTPP/+sadOmKTAwUJK0c+fOQvv+61//coSlc+fO6fDhw2rWrJkkqU2bNkpJSVGjRo1uTeEAYACXCAGUiqCgIHl4eOidd97Rd999p9WrV+u1114rtO+rr76qxMRE7d+/X3FxcapZs6ZiYmIkSRMmTNDXX3+tkSNHKjk5WUeOHNFnn33GIncAtzUCFoBSUatWLS1evFjLly9XcHCwpk2bprfeeqvQvtOmTdOYMWPUtm1bpaen6+9//7s8PDwkSSEhIfryyy91+PBhde3aVa1bt9ZLL72kgICAW3k6AFAsNsuyLGcXAQAAUJ4wgwUAAGAYAQsAAMAwAhYAAIBhBCwAAADDCFgAAACGEbAAAAAMI2ABAAAYRsACAAAwjIAFAABgGAELAADAMAIWAACAYf8LMYFv3XVB+fkAAAAASUVORK5CYII=",
            "text/plain": [
              "<Figure size 602x500 with 1 Axes>"
            ]
          },
          "metadata": {},
          "output_type": "display_data"
        }
      ],
      "source": [
        "if __name__ == \"__main__\":\n",
        "    results_p1 = run_parameter_sweep(50, 40, 45, 3, 1, 1)\n",
        "    create_plot(results_p1, \"P1.png\")"
      ]
    },
    {
      "cell_type": "markdown",
      "id": "0084a2b5",
      "metadata": {},
      "source": [
        "We observe that the run-time of both strategies for $P = 1$ are more or less the\n",
        "same for larger matrices.\n"
      ]
    }
  ],
  "metadata": {
    "jupytext": {
      "cell_metadata_filter": "-all"
    },
    "kernelspec": {
      "display_name": "Python 3 (ipykernel)",
      "language": "python",
      "name": "python3"
    },
    "language_info": {
      "codemirror_mode": {
        "name": "ipython",
        "version": 3
      },
      "file_extension": ".py",
      "mimetype": "text/x-python",
      "name": "python",
      "nbconvert_exporter": "python",
      "pygments_lexer": "ipython3",
      "version": "3.10.6"
    }
  },
  "nbformat": 4,
  "nbformat_minor": 5
}<|MERGE_RESOLUTION|>--- conflicted
+++ resolved
@@ -1,11 +1,8 @@
 {
-<<<<<<< HEAD
-  "cells": [
-=======
  "cells": [
   {
    "cell_type": "markdown",
-   "id": "d83602ef",
+   "id": "56f11d55",
    "metadata": {
     "lines_to_next_cell": 2
    },
@@ -13,27 +10,44 @@
     "Copyright (C) 2022 Jørgen Schartum Dokken\n",
     "\n",
     "This file is part of Oasisx\n",
-    "SPDX-License-Identifier: MIT\n",
+    "SPDX-License-Identifier:    MIT\n",
     "\n",
     "# Efficient assembly\n",
-    "\n",
     "This demo illustrates the performance differences between matrix free and cached assembly\n",
     "for the Crank Nicholson time discretization with the implicit Adams-Bashforth linearization\n",
     "in the tentative velocity step of the Navier-Stokes Equation.\n",
     "\n",
-    "We start by importing the necessary modules\n"
-   ]
-  },
-  {
-   "cell_type": "code",
-   "execution_count": 1,
-   "id": "90c86f89",
+    "We start by importing the necessary modules"
+   ]
+  },
+  {
+   "cell_type": "code",
+   "execution_count": null,
+   "id": "c6b27d05",
+   "metadata": {},
+   "outputs": [],
+   "source": [
+    "from typing import Optional"
+   ]
+  },
+  {
+   "cell_type": "code",
+   "execution_count": null,
+   "id": "3a65b3a4",
    "metadata": {},
    "outputs": [],
    "source": [
     "from mpi4py import MPI\n",
-    "from petsc4py import PETSc\n",
-    "\n",
+    "from petsc4py import PETSc"
+   ]
+  },
+  {
+   "cell_type": "code",
+   "execution_count": null,
+   "id": "08614902",
+   "metadata": {},
+   "outputs": [],
+   "source": [
     "import dolfinx\n",
     "import dolfinx.fem.petsc\n",
     "import numpy as np\n",
@@ -44,34 +58,38 @@
   },
   {
    "cell_type": "markdown",
-   "id": "92d9d132",
-   "metadata": {},
+   "id": "1e276a1a",
+   "metadata": {
+    "lines_to_next_cell": 2
+   },
    "source": [
     "We define a function, that takes in a mesh, the order `P` of the Lagrange function space for the\n",
     "scalar component of the velocity field, the number of times we should time the assembly, and\n",
     "`jit_options` for just in time compilation of the vartiational forms.\n",
     "\n",
-    "For the _Matrix-vector_ strategy, we do only time the time it takes to modify the pre-assembled\n",
+    "For the *Matrix-vector* strategy, we do only time the time it takes to modify the pre-assembled\n",
     "convection matrix, adding the scaled mass and stiffness matrices and computing the matrix vector\n",
     "product, as the matrix `A` is needed for the LHS assembly in the fractional step method.\n",
     "\n",
-    "For the _Action strategy_ we use `ufl.action` to create the variational form for the RHS\n",
+    "For the *Action strategy* we use `ufl.action` to create the variational form for the RHS\n",
     "vector, and use generated code for the assembly.\n",
     "\n",
     "This demo does not consider any Dirichet boundary conditions.\n",
     "\n",
     "We add some arbitrary data to the variables `dt`, `nu`, `u_1` and `u_ab`,\n",
-    "as we are not solving a full problem here.\n"
-   ]
-  },
-  {
-   "cell_type": "code",
-   "execution_count": null,
-   "id": "462f16d9",
-   "metadata": {},
-   "outputs": [],
-   "source": [
-    "def assembly(mesh, P: int, repeats: int, jit_options: dict = None):\n",
+    "as we are not solving a full problem here."
+   ]
+  },
+  {
+   "cell_type": "code",
+   "execution_count": null,
+   "id": "dbf03430",
+   "metadata": {
+    "lines_to_next_cell": 2
+   },
+   "outputs": [],
+   "source": [
+    "def assembly(mesh, P: int, repeats: int, jit_options: Optional[dict] = None):\n",
     "    V = dolfinx.fem.functionspace(mesh, (\"Lagrange\", int(P)))\n",
     "    dt = 0.5\n",
     "    nu = 0.3\n",
@@ -98,35 +116,35 @@
     "    convection_form = dolfinx.fem.form(convection, jit_options=jit_options)\n",
     "\n",
     "    # Compile form for vector assembly (action)\n",
-    "    dt_inv = dolfinx.fem.Constant(mesh, 1.0 / dt)\n",
-    "    dt_inv.name = \"dt_inv\"\n",
-    "    nu_c = dolfinx.fem.Constant(mesh, nu)\n",
-    "    nu_c.name = \"nu\"\n",
+    "    dt_inv = dolfinx.fem.Constant(mesh, dolfinx.default_scalar_type(1.0 / dt))\n",
+    "    dt_inv.name = \"dt_inv\"  # type: ignore[attr-defined]\n",
+    "    nu_c = dolfinx.fem.Constant(mesh, dolfinx.default_scalar_type(nu))\n",
+    "    nu_c.name = \"nu\"  # type: ignore[attr-defined]\n",
     "    lhs = dt_inv * mass - 0.5 * nu_c * stiffness - 0.5 * convection\n",
     "    lhs = dolfinx.fem.form(ufl.action(lhs, u_1), jit_options=jit_options)\n",
     "\n",
     "    # Assemble time independent matrices\n",
     "    # Mass matrix\n",
     "    M = dolfinx.fem.petsc.create_matrix(mass_form)\n",
-    "    M.setOption(PETSc.Mat.Option.SYMMETRIC, True)\n",
-    "    M.setOption(PETSc.Mat.Option.SYMMETRY_ETERNAL, True)\n",
-    "    M.setOption(PETSc.Mat.Option.IGNORE_ZERO_ENTRIES, True)\n",
+    "    M.setOption(PETSc.Mat.Option.SYMMETRIC, True)  # type: ignore\n",
+    "    M.setOption(PETSc.Mat.Option.SYMMETRY_ETERNAL, True)  # type: ignore\n",
+    "    M.setOption(PETSc.Mat.Option.IGNORE_ZERO_ENTRIES, True)  # type: ignore\n",
     "    dolfinx.fem.petsc.assemble_matrix(M, mass_form)\n",
     "    M.assemble()\n",
-    "    M.setOption(PETSc.Mat.Option.NEW_NONZERO_LOCATIONS, False)\n",
+    "    M.setOption(PETSc.Mat.Option.NEW_NONZERO_LOCATIONS, False)  # type: ignore\n",
     "\n",
     "    # Stiffness matrix\n",
     "    K = dolfinx.fem.petsc.create_matrix(stiffness_form)\n",
-    "    K.setOption(PETSc.Mat.Option.SYMMETRIC, True)\n",
-    "    K.setOption(PETSc.Mat.Option.SYMMETRY_ETERNAL, True)\n",
-    "    K.setOption(PETSc.Mat.Option.IGNORE_ZERO_ENTRIES, True)\n",
+    "    K.setOption(PETSc.Mat.Option.SYMMETRIC, True)  # type: ignore\n",
+    "    K.setOption(PETSc.Mat.Option.SYMMETRY_ETERNAL, True)  # type: ignore\n",
+    "    K.setOption(PETSc.Mat.Option.IGNORE_ZERO_ENTRIES, True)  # type: ignore\n",
     "    dolfinx.fem.petsc.assemble_matrix(K, stiffness_form)\n",
     "    K.assemble()\n",
-    "    K.setOption(PETSc.Mat.Option.NEW_NONZERO_LOCATIONS, False)\n",
+    "    K.setOption(PETSc.Mat.Option.NEW_NONZERO_LOCATIONS, False)  # type: ignore\n",
     "\n",
     "    # Create time dependent matrix (convection matrix)\n",
     "    A = dolfinx.fem.petsc.create_matrix(mass_form)\n",
-    "    A.setOption(PETSc.Mat.Option.IGNORE_ZERO_ENTRIES, True)\n",
+    "    A.setOption(PETSc.Mat.Option.IGNORE_ZERO_ENTRIES, True)  # type: ignore\n",
     "\n",
     "    # Vector for matrix vector product\n",
     "    b = dolfinx.fem.Function(V)\n",
@@ -172,18 +190,22 @@
   },
   {
    "cell_type": "markdown",
-   "id": "3b0a0b5d",
-   "metadata": {},
+   "id": "a0fbd52b",
+   "metadata": {
+    "lines_to_next_cell": 2
+   },
    "source": [
     "We solve the problem on a unit cube that is split into tetrahedras with `Nx`,`Ny` and `Nx`\n",
-    "tetrahera in the x, y and z-direction respectively.\n"
-   ]
-  },
-  {
-   "cell_type": "code",
-   "execution_count": 3,
-   "id": "c86e6970",
-   "metadata": {},
+    "tetrahera in the x, y and z-direction respectively."
+   ]
+  },
+  {
+   "cell_type": "code",
+   "execution_count": null,
+   "id": "a20cdb73",
+   "metadata": {
+    "lines_to_next_cell": 2
+   },
    "outputs": [],
    "source": [
     "def run_parameter_sweep(\n",
@@ -197,8 +219,8 @@
     "    Ps = np.arange(min_degree, max_degree + 1, dtype=np.int32)\n",
     "    j = 0\n",
     "    results = {}\n",
-    "    for i, P in enumerate(Ps):\n",
-    "        dof, matvec, action = assembly(mesh, P, repeats=repeats, jit_options=jit_options)\n",
+    "    for P in Ps:\n",
+    "        dof, matvec, action = assembly(mesh, P, repeats=repeats, jit_options=jit_options)  # type:ignore\n",
     "        for row in matvec:\n",
     "            for process in row:\n",
     "                results[j] = {\n",
@@ -224,17 +246,19 @@
   },
   {
    "cell_type": "markdown",
-   "id": "908edcc9",
-   "metadata": {},
-   "source": [
-    "We use `pandas` and `seaborn` to visualize the results\n"
-   ]
-  },
-  {
-   "cell_type": "code",
-   "execution_count": 4,
-   "id": "256d2d4c",
-   "metadata": {},
+   "id": "a596bd9b",
+   "metadata": {},
+   "source": [
+    "We use `pandas` and `seaborn` to visualize the results"
+   ]
+  },
+  {
+   "cell_type": "code",
+   "execution_count": null,
+   "id": "5695a218",
+   "metadata": {
+    "lines_to_end_of_cell_marker": 2
+   },
    "outputs": [],
    "source": [
     "def create_plot(results: dict, outfile: str):\n",
@@ -258,376 +282,75 @@
   },
   {
    "cell_type": "markdown",
-   "id": "9f10ca21",
-   "metadata": {
-    "lines_to_next_cell": 2
-   },
-   "source": [
-    "We start by running the comparison for an increasing number of degrees of freedom on a fixed grid.\n"
-   ]
-  },
-  {
-   "cell_type": "code",
-   "execution_count": 5,
-   "id": "55975cb0",
-   "metadata": {},
-   "outputs": [
->>>>>>> af016948
-    {
-      "cell_type": "markdown",
-      "id": "d83602ef",
-      "metadata": {
-        "lines_to_next_cell": 2
-      },
-      "source": [
-        "Copyright (C) 2022 Jørgen Schartum Dokken\n",
-        "\n",
-        "This file is part of Oasisx\n",
-        "SPDX-License-Identifier: MIT\n",
-        "\n",
-        "# Efficient assembly\n",
-        "\n",
-        "This demo illustrates the performance differences between matrix free and cached assembly\n",
-        "for the Crank Nicholson time discretization with the implicit Adams-Bashforth linearization\n",
-        "in the tentative velocity step of the Navier-Stokes Equation.\n",
-        "\n",
-        "We start by importing the necessary modules\n"
-      ]
-    },
-    {
-      "cell_type": "code",
-      "execution_count": 1,
-      "id": "90c86f89",
-      "metadata": {},
-      "outputs": [],
-      "source": [
-        "from mpi4py import MPI\n",
-        "from petsc4py import PETSc\n",
-        "\n",
-        "import dolfinx\n",
-        "import dolfinx.fem.petsc\n",
-        "import numpy as np\n",
-        "import pandas\n",
-        "import seaborn\n",
-        "import ufl"
-      ]
-    },
-    {
-      "cell_type": "markdown",
-      "id": "92d9d132",
-      "metadata": {},
-      "source": [
-        "We define a function, that takes in a mesh, the order `P` of the Lagrange function space for the\n",
-        "scalar component of the velocity field, the number of times we should time the assembly, and\n",
-        "`jit_options` for just in time compilation of the vartiational forms.\n",
-        "\n",
-        "For the _Matrix-vector_ strategy, we do only time the time it takes to modify the pre-assembled\n",
-        "convection matrix, adding the scaled mass and stiffness matrices and computing the matrix vector\n",
-        "product, as the matrix `A` is needed for the LHS assembly in the fractional step method.\n",
-        "\n",
-        "For the _Action strategy_ we use `ufl.action` to create the variational form for the RHS\n",
-        "vector, and use generated code for the assembly.\n",
-        "\n",
-        "This demo does not consider any Dirichet boundary conditions.\n",
-        "\n",
-        "We add some arbitrary data to the variables `dt`, `nu`, `u_1` and `u_ab`,\n",
-        "as we are not solving a full problem here.\n"
-      ]
-    },
-    {
-      "cell_type": "code",
-      "execution_count": 2,
-      "id": "462f16d9",
-      "metadata": {},
-      "outputs": [],
-      "source": [
-        "def assembly(mesh, P: int, repeats: int, jit_options: dict = None):\n",
-        "    V = dolfinx.fem.functionspace(mesh, (\"Lagrange\", int(P)))\n",
-        "    dt = 0.5\n",
-        "    nu = 0.3\n",
-        "    u = ufl.TrialFunction(V)\n",
-        "    v = ufl.TestFunction(V)\n",
-        "\n",
-        "    # Solution from previous time step\n",
-        "    u_1 = dolfinx.fem.Function(V)\n",
-        "    u_1.interpolate(lambda x: np.sin(x[0]) * np.cos(x[1]))\n",
-        "\n",
-        "    # Define variational forms\n",
-        "    mass = ufl.inner(u, v) * ufl.dx\n",
-        "    stiffness = ufl.inner(ufl.grad(u), ufl.grad(v)) * ufl.dx\n",
-        "\n",
-        "    u_ab = [dolfinx.fem.Function(V, name=f\"u_ab{i}\") for i in range(mesh.geometry.dim)]\n",
-        "    convection = ufl.inner(ufl.dot(ufl.as_vector(u_ab), ufl.nabla_grad(u)), v) * ufl.dx\n",
-        "    for u_abi in u_ab:\n",
-        "        u_abi.interpolate(lambda x: x[0])\n",
-        "\n",
-        "    # Compile forms for matrix vector products\n",
-        "    jit_options = {} if jit_options is None else jit_options\n",
-        "    mass_form = dolfinx.fem.form(mass, jit_options=jit_options)\n",
-        "    stiffness_form = dolfinx.fem.form(stiffness, jit_options=jit_options)\n",
-        "    convection_form = dolfinx.fem.form(convection, jit_options=jit_options)\n",
-        "\n",
-        "    # Compile form for vector assembly (action)\n",
-        "    dt_inv = dolfinx.fem.Constant(mesh, 1.0 / dt)\n",
-        "    dt_inv.name = \"dt_inv\"\n",
-        "    nu_c = dolfinx.fem.Constant(mesh, nu)\n",
-        "    nu_c.name = \"nu\"\n",
-        "    lhs = dt_inv * mass - 0.5 * nu_c * stiffness - 0.5 * convection\n",
-        "    lhs = dolfinx.fem.form(ufl.action(lhs, u_1), jit_options=jit_options)\n",
-        "\n",
-        "    # Assemble time independent matrices\n",
-        "    # Mass matrix\n",
-        "    M = dolfinx.fem.petsc.create_matrix(mass_form)\n",
-        "    M.setOption(PETSc.Mat.Option.SYMMETRIC, True)\n",
-        "    M.setOption(PETSc.Mat.Option.SYMMETRY_ETERNAL, True)\n",
-        "    M.setOption(PETSc.Mat.Option.IGNORE_ZERO_ENTRIES, True)\n",
-        "    dolfinx.fem.petsc.assemble_matrix(M, mass_form)\n",
-        "    M.assemble()\n",
-        "    M.setOption(PETSc.Mat.Option.NEW_NONZERO_LOCATIONS, False)\n",
-        "\n",
-        "    # Stiffness matrix\n",
-        "    K = dolfinx.fem.petsc.create_matrix(stiffness_form)\n",
-        "    K.setOption(PETSc.Mat.Option.SYMMETRIC, True)\n",
-        "    K.setOption(PETSc.Mat.Option.SYMMETRY_ETERNAL, True)\n",
-        "    K.setOption(PETSc.Mat.Option.IGNORE_ZERO_ENTRIES, True)\n",
-        "    dolfinx.fem.petsc.assemble_matrix(K, stiffness_form)\n",
-        "    K.assemble()\n",
-        "    K.setOption(PETSc.Mat.Option.NEW_NONZERO_LOCATIONS, False)\n",
-        "\n",
-        "    # Create time dependent matrix (convection matrix)\n",
-        "    A = dolfinx.fem.petsc.create_matrix(mass_form)\n",
-        "    A.setOption(PETSc.Mat.Option.IGNORE_ZERO_ENTRIES, True)\n",
-        "\n",
-        "    # Vector for matrix vector product\n",
-        "    b = dolfinx.fem.Function(V)\n",
-        "\n",
-        "    t_matvec = np.zeros((repeats, mesh.comm.size), dtype=np.float64)\n",
-        "    t_action = np.zeros((repeats, mesh.comm.size), dtype=np.float64)\n",
-        "    for i in range(repeats):\n",
-        "        # Zero out time-dependent matrix\n",
-        "        A.zeroEntries()\n",
-        "\n",
-        "        # Add convection term\n",
-        "        dolfinx.fem.petsc.assemble_matrix(A, convection_form)\n",
-        "        A.assemble()\n",
-        "\n",
-        "        # Do mat-vec operations\n",
-        "        with dolfinx.common.Timer(f\"~{P} {i} Matvec strategy\") as _:\n",
-        "            A.scale(-0.5)\n",
-        "            A.axpy(1.0 / dt, M)\n",
-        "            A.axpy(-0.5 * nu, K)\n",
-        "            A.mult(u_1.x.petsc_vec, b.x.petsc_vec)\n",
-        "            b.x.scatter_forward()\n",
-        "\n",
-        "        # Compute the vector without using pre-generated matrices\n",
-        "        b_d = dolfinx.fem.Function(V)\n",
-        "        with dolfinx.common.Timer(f\"~{P} {i} Action strategy\") as _:\n",
-        "            dolfinx.fem.petsc.assemble_vector(b_d.x.petsc_vec, lhs)\n",
-        "            b_d.x.scatter_reverse(dolfinx.la.InsertMode.add)\n",
-        "            b_d.x.scatter_forward()\n",
-        "        # Compare results\n",
-        "        assert np.allclose(b.x.array, b_d.x.array)\n",
-        "\n",
-        "        # Get timings\n",
-        "        matvec = dolfinx.common.timing(f\"~{P} {i} Matvec strategy\")\n",
-        "        action = dolfinx.common.timing(f\"~{P} {i} Action strategy\")\n",
-        "        t_matvec[i, :] = mesh.comm.allgather(matvec[1])\n",
-        "        t_action[i, :] = mesh.comm.allgather(action[1])\n",
-        "\n",
-        "    return V.dofmap.index_map_bs * V.dofmap.index_map.size_global, t_matvec, t_action"
-      ]
-    },
-    {
-      "cell_type": "markdown",
-      "id": "3b0a0b5d",
-      "metadata": {},
-      "source": [
-        "We solve the problem on a unit cube that is split into tetrahedras with `Nx`,`Ny` and `Nx`\n",
-        "tetrahera in the x, y and z-direction respectively.\n"
-      ]
-    },
-    {
-      "cell_type": "code",
-      "execution_count": 3,
-      "id": "c86e6970",
-      "metadata": {},
-      "outputs": [],
-      "source": [
-        "def run_parameter_sweep(\n",
-        "    Nx: int, Ny: int, Nz: int, repeats: int, min_degree: int, max_degree: int\n",
-        ") -> dict:\n",
-        "    # Information regarding optimization flags can be found at:\n",
-        "    # https://gcc.gnu.org/onlinedocs/gcc/Optimize-Options.html\n",
-        "    jit_options = {\"cffi_extra_compile_args\": [\"-march=native\", \"-O3\"]}\n",
-        "\n",
-        "    mesh = dolfinx.mesh.create_unit_cube(MPI.COMM_WORLD, Nx, Ny, Nz)\n",
-        "    Ps = np.arange(min_degree, max_degree + 1, dtype=np.int32)\n",
-        "    j = 0\n",
-        "    results = {}\n",
-        "    for i, P in enumerate(Ps):\n",
-        "        dof, matvec, action = assembly(mesh, P, repeats=repeats, jit_options=jit_options)\n",
-        "        for row in matvec:\n",
-        "            for process in row:\n",
-        "                results[j] = {\n",
-        "                    \"P\": P,\n",
-        "                    \"num_dofs\": dof,\n",
-        "                    \"method\": \"matvec\",\n",
-        "                    \"time (s)\": process,\n",
-        "                    \"procs\": MPI.COMM_WORLD.size,\n",
-        "                }\n",
-        "                j += 1\n",
-        "        for row in action:\n",
-        "            for process in row:\n",
-        "                results[j] = {\n",
-        "                    \"P\": P,\n",
-        "                    \"num_dofs\": dof,\n",
-        "                    \"method\": \"action\",\n",
-        "                    \"time (s)\": process,\n",
-        "                    \"procs\": MPI.COMM_WORLD.size,\n",
-        "                }\n",
-        "                j += 1\n",
-        "    return results"
-      ]
-    },
-    {
-      "cell_type": "markdown",
-      "id": "908edcc9",
-      "metadata": {},
-      "source": [
-        "We use `pandas` and `seaborn` to visualize the results\n"
-      ]
-    },
-    {
-      "cell_type": "code",
-      "execution_count": 4,
-      "id": "256d2d4c",
-      "metadata": {},
-      "outputs": [],
-      "source": [
-        "def create_plot(results: dict, outfile: str):\n",
-        "    if MPI.COMM_WORLD.rank == 0:\n",
-        "        df = pandas.DataFrame.from_dict(results, orient=\"index\")\n",
-        "        df[\"label\"] = (\n",
-        "            \"P\"\n",
-        "            + df[\"P\"].astype(str)\n",
-        "            + \" \"\n",
-        "            + df[\"num_dofs\"].astype(str)\n",
-        "            + \" \\n Comms: \"\n",
-        "            + df[\"procs\"].astype(str)\n",
-        "        )\n",
-        "        plot = seaborn.catplot(data=df, kind=\"swarm\", x=\"label\", y=\"time (s)\", hue=\"method\")\n",
-        "        plot.set(yscale=\"log\")\n",
-        "        import matplotlib.pyplot as plt\n",
-        "\n",
-        "        plt.grid()\n",
-        "        plt.savefig(outfile)"
-      ]
-    },
-    {
-      "cell_type": "markdown",
-      "id": "9f10ca21",
-      "metadata": {
-        "lines_to_next_cell": 2
-      },
-      "source": [
-        "We start by running the comparison for an increasing number of degrees of freedom on a fixed grid.\n"
-      ]
-    },
-    {
-      "cell_type": "code",
-      "execution_count": 5,
-      "id": "55975cb0",
-      "metadata": {},
-      "outputs": [
-        {
-          "data": {
-            "image/png": "iVBORw0KGgoAAAANSUhEUgAAAmUAAAHpCAYAAADDFUsZAAAAOXRFWHRTb2Z0d2FyZQBNYXRwbG90bGliIHZlcnNpb24zLjcuMSwgaHR0cHM6Ly9tYXRwbG90bGliLm9yZy/bCgiHAAAACXBIWXMAAA9hAAAPYQGoP6dpAABMRUlEQVR4nO3de3zO9f/H8ee188E2zE7YnMnkvJFTpmJLKan4So79dBqSilQq9SWFolqkA9WXiBLf71dSQjnECNFylglzZjZss+vz+2NfV13t2knbrs+2x/12c+N6f96fz+f12fu6Ls99Pu/rc1kMwzAEAAAAp3JxdgEAAAAglAEAAJgCoQwAAMAECGUAAAAmQCgDAAAwAUIZAACACRDKAAAATIBQlg/DMJSamipu5QYAAEoaoSwfFy5cUEBAgC5cuODsUopVVlaWlixZoqysLGeXgkJgvMoOxqpsYbxgNoQyAAAAEyCUAQAAmAChDAAAwAQIZQAAACZAKAMAADABQhkAAIAJEMoAAABMgFDmQEJCgiIjIxUdHe3sUgAAQAVBKHMgPj5eSUlJSkxMdHYpAACggiCUAQAAmAChDAAAwAQIZQAAACZAKAMAADABQhkAAIAJuDm7AAAASlPK+ct674cDSjx4WtaLLvJreEo3NQ5zdlkAoQwAUHGcSL2sngnrlJJ6+X8tLhry0U969e6m6hMd4dTaAC5fAgAqjA/X/fanQPaHKSv2KCvb6oSKgD8QygAAFcZPyWcdtp+8kKHDZy6WcjWAPUIZAKDCCAvwctju4eqiwEqepVwNYI85ZQCAcuf8xSzNWf+b1u07pQAfd/VtE66brgvRgHa19e/tR2U17Pv3alVDAd7uzikW+B9CmQMJCQlKSEhQdna2s0sBABRRWsYV3fvueu05nmZr+ybpuJ7t3lhDb6yrt+9rpUlf7VLymYtydzF0T+twvXBHEydWDOQglDkQHx+v+Ph4paamKiAgwNnlAACKYEHiYbtAdtX0lXvVt22EYpuEyiJp1a7jSjuRrBE31ZOXu2vpFwr8BaEMAFCubDl0xmF7WsYVbT98Tm99t1c/Hrjax1Vrpq3VR4PbKKp21dIrEnCAif4AgHIl2M/xZH5J2rD/9J8CWY70jGw9u3hnSZcFFIhQBgAoV+5rGyF3V0uu9phGQXneEmP38QtKPs0tMeBchDIAQLnSMMRPM+9vrVqBPpIkVxeLujcN1fQ+LfOdO+blzn+JcC7mlAEAyp2bG4fopuuClXzmovy83FXV10OSdFfLGvpu14lc/TvUD1Swf96XPYHSwK8FAIByyWKxqFagry2QSVKP5tX1QMc6cvnT1c2GwZX02j3NnVAhYI8zZQCACmXc7ZEa3KG2Nh04pYO/bNXwf7STh4dHwSsCJYwzZQCACqdmFR/1aBam+gE5Z9QAMyCUAQAAmAChDAAAwAQIZQAAACZAKAMAADABQhkAAIAJEMoAAABMgFAGAABgAoQyBxISEhQZGano6GhnlwIAACoIQpkD8fHxSkpKUmJiorNLAQAAFQShDAAAwAQIZQAAACZAKAMAADABQhkAAIAJEMoAAABMgFAGAABgAoQyAAAAEyCUAQAAmAChDAAAwAQIZQAAACZAKAMAADABQhkAAIAJEMoAAABMgFAGAABgAoQyAAAAEyCUAQAAmAChDAAAwAQIZQAAACZAKAMAADABQhkAAIAJEMoAAABMgFAGAABgAoQyAAAAEyCUOZCQkKDIyEhFR0c7uxQAAFBBEMociI+PV1JSkhITE51dCgAAqCAIZQAAACZAKAMAADABQhkAAIAJEMoAAABMgFAGAABgAoQyAAAAEyCUAQAAmAChDAAAwAQIZQAAACZAKAMAADABQhkAAIAJEMoAAABMgFAGAABgAoQyAAAAEyCUAQAAmAChDAAAwAQIZQAAACZAKAMAADABQhkAAIAJEMoAAABMgFAGAABgAoQyAAAAEyCUAQAAmAChDAAAwAQIZQAAACZAKAMAADABQhkAAIAJEMoAAABMgFAGAABgAoQyAAAAEyCUAQAAmAChDAAAwAQIZQAAACZAKAMAADCBch/K/vOf/6hRo0Zq0KCB3n//fWeXAwAA4JCbswsoSVeuXNGoUaO0atUqBQQEqHXr1rrrrrsUGBjo7NIAVBAnL2To003J2nP8ghqG+KlvmwgF+Xk6uywAJlSuQ9mmTZvUpEkT1ahRQ5J06623asWKFerbt6+TKwNQEew/mabeMzfodHrm/1qO6aP1v+mzh9upXlAlp9YGwHxMffny+++/V48ePVS9enVZLBZ9+eWXufokJCSodu3a8vLyUtu2bbVp0ybbsqNHj9oCmSTVqFFDR44cKY3SAZQzhmHoi59+1/3vb9TdM9brndX7dDHzSr7rTPl6958CWY7T6ZmaumJ3SZYKoIwy9Zmy9PR0NW/eXEOGDFGvXr1yLV+wYIFGjRqlmTNnqm3btpo2bZpiY2O1e/duBQcHF3l/GRkZysjIsD1OTU2VJGVlZSkrK+vaD8Rkrh5LeTqm8ozxMoeX/7tLH/+YbHu85dBZffNLiuY+EC1315zfb4+dTdeJS1JGZk4Q+37vSYfbWrPnJONpAuX1teXu7u7sEnCNLIZhGM4uojAsFosWL16snj172tratm2r6Ohovf3225Ikq9Wq8PBwDR8+XE8//bTWr1+vyZMna/HixZKkkSNHqk2bNrrvvvsc7uPFF1/U+PHjc7XPmzdPPj4+xX9QAMqEMxnSSz+5ypAl17JBDbLVIMDQp/td9MtZiwxZFOhpqFcdqxYdcNHZzNzrVPU09EKr7NIoHRXQnXfe6ewScI3KbCjLzMyUj4+PFi1aZBfUBg4cqHPnzmnJkiW6cuWKGjdurNWrV9sm+q9fvz7Pif6OzpSFh4fr1KlT8vf3L8nDK1VZWVn65ptv1LVrV36jKgMYL+f7744UjfzsZ4fLBraL0N7jaVp/4Ixdu7urRf+IqqlPNh7Otc5jN9XTsC71SqRWFF55fW2Vp2OpaEx9+TI/p06dUnZ2tkJCQuzaQ0JCtGvXLkmSm5ubpk6dqi5dushqtWr06NH5fvLS09NTnp65PxXl7u5eLp/k5fW4yivGy3lqVvXNc5mXu2uuQCZJWdmG3N1c9Y/ocC3c8ruyrYZcXSy6t3VNDb+5odxcTT2lt0LhtQWzKLOhrLDuuOMO3XHHHc4uA0AZFlW7qprWCNCOI+ft2v283NQyooqkgw7XO5mWqbf6ttTIWxrqwKk01QuqpBB/r1KoGEBZVGZ/VatWrZpcXV11/Phxu/bjx48rNDTUSVUBKK8+GBilm68Llsv/pohdX8NfHw9po/b1q8nHw9XhOm1qV5EkhQZ4qX29agQyAPkqs2fKPDw81Lp1a61cudI2p8xqtWrlypUaNmyYc4sDUO4E+3vpg0HROpueqYwrVoUG/BGwRt7SQBOX7bLr3zjMX3e3rlnaZQIow0wdytLS0rRv3z7b44MHD2rbtm2qWrWqIiIiNGrUKA0cOFBRUVFq06aNpk2bpvT0dA0ePNiJVQMoz6r4euRqe/DGemoQ7KdPNx3Swd9TdGfbRhrYoY58PEz9FgvAZEz9jrF582Z16dLF9njUqFGScj5hOWfOHPXp00cnT57U888/r5SUFLVo0ULLly/PNfm/qBISEpSQkKDsbD6yDqBwulwXrI71qmjZsmXqfmMdJo4DKDJTh7KYmBgVdMeOYcOGFfvlyvj4eMXHxys1NVUBAQHFum0AAABHyuxEfwAAgPKEUAYAAGAChDIAAAATIJQBAACYgKkn+gMAUKo2viv9OEM6/7tUM0rq8oxU50ZnV4UKgjNlDiQkJCgyMlLR0dHOLgUAcK2ys6QLx6XsK4Xr/8Pr0lejpbMHJWuWlLxB+tfd0pGfSrZO4H8IZQ7Ex8crKSlJiYmJzi4FAHAt1r4hTW0kTW0ovRGZcwbsz7KvSKf3yf1K2v8eZ0kb3s69nexMaf1bJV8vIC5fAgDKm43vSt+++MfjtOM5Z8A8/aUWfaXt86VvX5T7hWOKs7hKWiN1eVq6eNrx9k7tLY2qAUIZAKCc+XFGHu3vSJUjpMUPS8q5MbmLkS3tWCBZJPkGS+kncq8XEllipQJ/xuVLAED5cv5wHu2/S4nv62ogs7PzC6ntw7nb3byl9sOLtTwgL4QyAED5UjOPD2nVjMq5lOmINUuKvFPqOUMKbSp5V5Hqd5UG/TfnMVAKuHwJAChfujwjfdIrJ2hd5eYldX5a2v1f6dC63Ov4VZeq1Jaq1Zda3FdqpQJ/RigDAJQvdW6Uhnyd82nKU3tz5oS1H55zxqtyhLRjoXQu2dbdkEWWW16UXPkvEc7FM9CBhIQEJSQkKDs729mlAACuRc3W0r2zc7dXCpL+7ztp07uy/rZOR1OtCu3xjNzqdS79GoG/YE6ZA9ynDADKsUpB0k3PKbv/Um2p86iMiPbOrgiQRCgDAAAwBUIZAACACRDKAAAATIBQBgAAYAKEMgAAABMglAEAAJgAoQwAAMAECGUOJCQkKDIyUtHReXx/GgAAQDEjlDnAzWMBAEBpI5QBAACYAKEMAADABAhlAAAAJkAoAwAAMAFCGQAAgAkQygAAAEyAUAYAAGAChDIAAAATIJQBAACYAKHMAb5mCQAAlDZCmQN8zRIAAChthDIAAAATIJQBAACYAKEMAADABAhlAAAAJkAoAwAAMAFCGQAAgAkQygAAAEyAUAYAAGAChDIAAAATIJQBAACYAKEMAADABAhlDvCF5AAAoLQRyhzgC8kBAEBpI5QBAACYAKEMAADABAhlAAAAJkAoAwAAMAFCGQAAgAkQygAAAEyAUAYAAGAChDIAAAATIJQBAACYAKEMAADABAhlAAAAJkAoAwAAMAFCGQAAgAkQygAAAEyAUAYAAGAChDIAAAATIJQ5kJCQoMjISEVHRzu7FAAAUEEQyhyIj49XUlKSEhMTnV0KAACoIAhlAAAAJkAoAwAAMAG3oq5w8OBB/fDDDzp06JAuXryooKAgtWzZUu3atZOXl1dJ1AgAAFDuFTqUzZ07V9OnT9fmzZsVEhKi6tWry9vbW2fOnNH+/fvl5eWlfv36acyYMapVq1ZJ1gwAAFDuFCqUtWzZUh4eHho0aJA+//xzhYeH2y3PyMjQhg0bNH/+fEVFRemdd97RvffeWyIFAwAAlEeFCmWTJk1SbGxsnss9PT0VExOjmJgYTZgwQb/99ltx1QcAAFAhFCqU5RfI/iowMFCBgYHXXBAAAEBFVORPX/7000/asWOH7fGSJUvUs2dPPfPMM8rMzCzW4gAAACqKIoeyhx56SHv27JEkHThwQP/4xz/k4+OjhQsXavTo0cVeIAAAQEVQ5FC2Z88etWjRQpK0cOFC3XjjjZo3b57mzJmjzz//vLjrAwAAqBCKHMoMw5DVapUkffvtt+revbskKTw8XKdOnSre6gAAACqIIoeyqKgo/fOf/9Qnn3yiNWvW6LbbbpOUc1PZkJCQYi8QAACgIijyHf2nTZumfv366csvv9Szzz6r+vXrS5IWLVqk9u3bF3uBAGAaVqu05ytp/yrJK0BqcZ8UWC//dS6dk7b+S0rZIVWtK7UaIPmHlUq5AMqWIoeyZs2a2X368qrJkyfL1dW1WIoCANOxZksL+ku7//tH27ppUq/3pOt7OV4n9aj0Qax0PvmPth8TpIH/kcKalWi5AMqeQl2+NAyjwD5eXl5yd3f/2wUBgCklfWkfyCTJekVa9qR0JcPxOmtesw9kknT5vPTNuBIpEUDZVqhQ1qRJE82fP7/A+5Dt3btXjzzyiCZNmlQsxQGAaexZ4bj94mnp9805/z7+iwIv7JKyLuU83rfS8ToH1kjZWcVfI4AyrVCXL9966y2NGTNGjz76qLp27aqoqChVr15dXl5eOnv2rJKSkrR27Vr98ssvGjZsmB555JGSrhsASpeHT97LMi5Is7rI/ehP6ijJePMdKXZCzryz8462VUlyKfLsEQDlXKHeFW6++WZt3rxZa9eu1YIFCzR37lwdOnRIly5dUrVq1dSyZUsNGDBA/fr1U5UqVUq6ZgAofc37Sps/zN0eHCmteVU6+pOtyXL5nLR0uHRDvHQ89xxctewnWSwlVyuAMqlIv6p17NhRHTt2LKlaAMC8wttIcZOkb8dLV/53eTKwvtTlOWnBfbn7G9acfm0ezAlz1iuSLFLjHtLNL5Rq6QDKBs6fA0Bh3fCI1KyPlLxB8qos1WovHVqfd//L56W735c6jpJOJElV6+TcFgMAHCCUAUBR+FSVrrvtj8c1WuXMHbvsYPJYvZty/vYP495kAApU5Dv6AwD+xN1bin1Fsvzl7bR2J+n6e5xTE4AyiTNlDiQkJCghIUHZ2dnOLgVAWdCynxTSRNk/faKj+39RWMd+cmveR3LzcHZlAMoQzpQ5EB8fr6SkJCUmJjq7FABlRfUWssZO0k+1H5HR7B8EMgBFdk2hbP/+/XruuefUt29fnThxQpL01Vdf6ZdffinW4gAAACqKIoeyNWvWqGnTptq4caO++OILpaWlSZK2b9+uF17gY94AAADXosih7Omnn9Y///lPffPNN/Lw+OP0/E033aQff/yxWIsDkLeLmVf067FUnbuY/9efAQDKhiJP9N+xY4fmzZuXqz04OFinTp0qlqIA5C9h1T7NXL1fFzKuyMPNRb2jauqFHk3k7so0UQAoq4ocyipXrqxjx46pTp06du1bt25VjRo1iq0woCL4Jum43l61T3uPX1CDED/Fx9RTtyah+a7z+ZbfNfnr3bbHmVes+tePyfLzcteYuOtKumQAQAkp8q/V//jHPzRmzBilpKTIYrHIarVq3bp1evLJJzVgwICSqBEol1b8kqIHP9ms7YfP6WJmtrYfPqeH/rVFK35JkST9dipdTy3crlveWKs3d7rqPz8fkyR98uMhh9ubtzFZhmGUWv0AUJpWr14ti8Wic+fOFfu2LRaLvvzyy2LfblEV+UzZxIkTFR8fr/DwcGVnZysyMlLZ2dm677779Nxzz5VEjUC5lLB6v/6aoQwj59JkkxoB6jVjvc6kX50vZtHjC3fo9MUrOpWW4XB75y9lKTPbKk8315ItHABKWExMjFq0aKFp06Y5u5RSVeRQ5uHhoffee0/jxo3Tzp07lZaWppYtW6pBgwYlUR9Qbu09fsFh+57jaZq99uCfAtkf3l61TzGNgvT72Uu5lrWMqEwgA4Ay7JpnBUdERKh79+7q3bs3gQy4Bg2CKzluD6mkHUccfI+ipHMXs3RXi5oK9LW/MamnmwvzyQA4RUxMjIYPH66RI0eqSpUqCgkJ0Xvvvaf09HQNHjxYfn5+ql+/vr766ivbOjt37tStt96qSpUqKSQkRP3797d9WHDQoEFas2aNpk+fLovFIovFot9++8227pYtWxQVFSUfHx+1b99eu3fvtqtnxowZqlevnjw8PNSoUSN98skndsv37t2rG2+8UV5eXoqMjNQ333xTcj+cIipyKDMMQwsXLtSjjz6qe+65R7169bL7A6BwHu1SXxaLg/aY+oqo6uNwHU83F7WsVVn/GdFRD3Wuq04Nqqlf2wj9e3hH3VA3sIQrBgDHPvroI1WrVk2bNm3S8OHD9cgjj+jee+9V+/bt9dNPP6lbt27q37+/Ll68qHPnzummm25Sy5YttXnzZi1fvlzHjx9X7969JUnTp09Xu3btNHToUB07dkzHjh1TeHi4bV/PPvuspk6dqs2bN8vNzU1DhgyxLVu8eLEee+wxPfHEE9q5c6ceeughDR48WKtWrZIkWa1W9erVSx4eHtq4caNmzpypMWPGlO4PKx9Fvnw5cuRIvfvuu+rSpYtCQkJkcfS/CoACxTYJ1cz7W+udVfu053iaGoRU0qMx9RV3fajCq3prybajysy22q3zj+hw+Xu5y9/LXWNvbeykygHAXvPmzW3zyseOHatJkyapWrVqGjp0qCTp+eef14wZM/Tzzz/r22+/VcuWLTVx4kTb+h9++KHCw8O1Z88eNWzYUB4eHvLx8VFoaO5Po0+YMEGdO3eWlHPv1Ntuu02XL1+Wl5eXpkyZokGDBunRRx+VJI0aNUo//vijpkyZoi5duujbb7/Vrl279PXXX6t69eqScubK33rrrSX68ymsIoeyTz75RF988YW6d+9eEvUAFUpsk1DFOrgFRpPqAfpgUJReXb5LO4+kytvV0ID2dfUklygBmFCzZs1s/3Z1dVVgYKCaNm1qawsJCZEknThxQtu3b9eqVatUqVLuKRz79+9Xw4YNC72vsLAw23YjIiL066+/6sEHH7Tr36FDB02fPl2S9Ouvvyo8PNwWyCSpXbt2hT3MElfkUBYQEKC6deuWRC0A/qRTgyB1ahCk8+mX9N03K3R7twbcHBaAKbm7u9s9tlgsdm1Xr6pZrValpaWpR48eevXVV3Nt52rIKuy+/rzd8qDI7/Avvviixo8fr0uXcn/6C0Dx8/FwkwuzBACUE61atdIvv/yi2rVrq379+nZ/fH19JeXc6SE7O7vI227cuLHWrVtn17Zu3TpFRkbalh8+fFjHjh2zLTfTV0QWOZT17t1bZ8+eVXBwsJo2bapWrVrZ/QEAAMhLfHy8zpw5o759+yoxMVH79+/X119/rcGDB9uCWO3atbVx40b99ttvOnXqVKHPhD311FOaM2eOZsyYob179+r111/XF198oSeffFKSdMstt6hhw4YaOHCgtm/frh9++EHPPvtsiR1rURX58uXAgQO1ZcsW3X///Uz0BwAARVK9enWtW7dOY8aMUbdu3ZSRkaFatWopLi5OLi4554qefPJJDRw4UJGRkbp06ZIOHjxYqG337NlT06dP15QpU/TYY4+pTp06mj17tmJiYiRJLi4uWrx4sR544AG1adNGtWvX1ptvvqm4uLiSOtwisRhF/F4WX19fff311+rYsWNJ1WQaqampCggI0Pnz5+Xv7+/scopNVlaWli1bpu7du+eaBwDzYbzKDsaqbGG8YDZFvnwZHh5ergIKAACAGRQ5lE2dOlWjR4+2u7suAAAA/p4izym7//77dfHiRdWrV08+Pj65TvmeOXOm2IoDAACoKIocyiraN7YDAACUhmv69CUAAACKV6FCWWpqqm1yf2pqar59+RAAAABA0RUqlFWpUkXHjh1TcHCwKleu7PDeZIZhyGKxXNMdeAEAACq6QoWy7777TlWrVpUkrVq1qkQLAgAAqIgKFco6d+5s+3edOnUUHh6e62yZYRg6fPhw8VYHAABQQRT5PmV16tTRyZMnc7WfOXNGderUKZaiAAAAKpoif/ry6tyxv0pLS5OXl1exFAUAAMwh22po08EzOnHhsoL9vNSmTlW5upSt770eNGiQzp07py+//NLZpeSr0KFs1KhRkiSLxaJx48bJx8fHtiw7O1sbN25UixYtir1AAADgHMt3HtP4fyfp2PnLtrawAC+90CNScdeHObGy8qnQly+3bt2qrVu3yjAM7dixw/Z469at2rVrl5o3b645c+aUYKkAAKC0LN95TI/86ye7QCZJKecv65F//aTlO4+VyH5jYmI0fPhwjRw5UlWqVFFISIjee+89paena/DgwfLz81P9+vX11VdfSco5MfTAAw+oTp068vb2VqNGjTR9+nTb9l588UV99NFHWrJkiSwWiywWi1avXq327dtrzJgxdvs+efKk3N3d9f3330uSMjIy9OSTT6pGjRry9fVV27ZttXr1art11q1bp5iYGPn4+KhKlSqKjY3V2bNnr+nYC32m7OqnLgcPHqzp06dzPzIAAMqpbKuh8f9OkuFgmSHJImn8v5PUNTK0RC5lfvTRRxo9erQ2bdqkBQsW6JFHHtHixYt111136ZlnntEbb7yh/v37Kzk5We7u7qpZs6YWLlyowMBArV+/Xg8++KDCwsLUu3dvPfnkk/r111+Vmpqq2bNnS5KqVq2qfv366bXXXtOkSZNs07IWLFig6tWrq1OnTpKkYcOGKSkpSfPnz1f16tW1ePFixcXFaceOHWrQoIG2bdumm2++WUOGDNH06dPl5uamVatWXfPtwSyGYTj6mUM5N8oNCAjQ+fPny1UIzcrK0rJly9S9e/dc310K82G8yg7GqmxhvPK2Yf9p9X3vxwL7fTr0BrWrF1is+46JiVF2drZ++OEHSTlnwgICAtSrVy99/PHHkqSUlBSFhYVpw4YNuuGGG3JtY9iwYUpJSdGiRYskOZ5TdvLkSVWvXl3fffedLYS1b99eN954oyZNmqTk5GTVrVtXycnJql69um29W265RW3atNHEiRN13333KTk5WWvXri2WYy/yRH8AAFC+nbhwueBORehXVM2aNbP929XVVYGBgWratKmtLSQkJGf/J05IkhISEvThhx8qOTlZly5dUmZmZoHz3IOCgtStWzfNnTtXnTp10sGDB7Vhwwa9++67kqQdO3YoOztbDRs2tFsvIyNDgYE5QXTbtm269957//bxXkUoAwAAdoL9Cnc3hcL2K6q/nrm0WCx2bVcvN1qtVs2fP19PPvmkpk6dqnbt2snPz0+TJ0/Wxo0bC9xPv379NGLECL311luaN2+emjZtagt/aWlpcnV11ZYtW+Tq6mq3XqVKlSRJ3t7ef+s4/6rI9ykri+666y5VqVJF99xzj7NLAQDA9NrUqaqwAC/lNVvMopxPYbapU7U0y3Jo3bp1at++vR599FG1bNlS9evX1/79++36eHh4OJzndeedd+ry5ctavny55s2bp379+tmWtWzZUtnZ2Tpx4oTq169v9yc0NFRSzhm9lStXFtuxVIhQ9thjj9muQwMAgPy5ulj0Qo9IScoVzK4+fqFHpCnuV9agQQNt3rxZX3/9tfbs2aNx48YpMTHRrk/t2rX1888/a/fu3Tp16pSysrIkSb6+vurZs6fGjRunX3/9VX379rWt07BhQ/Xr108DBgzQF198oYMHD2rTpk165ZVX9N///leSNHbsWCUmJurRRx/Vzz//rF27dmnGjBk6derUNR1LhQhlMTEx8vPzc3YZAACUGXHXh2nG/a0UGmB/iTI0wEsz7m9lmvuUPfTQQ+rVq5f69Omjtm3b6vTp03r00Uft+gwdOlSNGjVSVFSUgoKCtG7dOtuyfv36afv27erUqZMiIiLs1ps9e7YGDBigJ554Qo0aNVLPnj2VmJho69ewYUOtWLFC27dvV5s2bdSuXTstWbJEbm7XNjvM6Z++/P777zV58mRt2bJFx44d0+LFi9WzZ0+7PgkJCZo8ebJSUlLUvHlzvfXWW2rTpk2R9rN69Wq9/fbbtk9iFAafvoQZMF5lB2NVtjBehVMe7uhfVjh9on96erqaN2+uIUOGqFevXrmWL1iwQKNGjdLMmTPVtm1bTZs2TbGxsdq9e7eCg4MlSS1atNCVK1dyrbtixQq7j7ECAICicXWxFPttL+CY00PZrbfeqltvvTXP5a+//rqGDh2qwYMHS5Jmzpyp//73v/rwww/19NNPS8r5SGpxyMjIUEZGhu1xamqqpJzfpq5efy4Prh5LeTqm8ozxKjsYq7KlvI4XZ/3KLqeHsvxkZmZqy5YtGjt2rK3NxcVFt9xyizZs2FDs+3vllVc0fvz4XO0rVqyw+67P8uKbb75xdgkoAsar7GCsypbyNl533nmns0vANTJ1KDt16pSys7NtN4m7KiQkRLt27Sr0dm655RZt375d6enptq9iaNeuXa5+Y8eOtX3xupRzpiw8PFzdunUrd3PKvvnmG3Xt2pXfqMoAxqvsYKzKFsYLZmPqUFZcvv3220L18/T0lKenZ652d3f3cvmCLa/HVV4xXmUHY1W2MF4wC1PfEqNatWpydXXV8ePH7dqPHz9uu3EbAABAeWDqUObh4aHWrVvb3S3XarVq5cqVDi8/AgAAlFVOv3yZlpamffv22R4fPHhQ27ZtU9WqVRUREaFRo0Zp4MCBioqKUps2bTRt2jSlp6fbPo0JAABQHjg9lG3evFldunSxPb460X7gwIGaM2eO+vTpo5MnT+r5559XSkqKWrRooeXLl+ea/F+cEhISlJCQ4PB7sgAAAEqC00NZTEyMCvpSgWHDhmnYsGGlVJEUHx+v+Ph42x39AQBA2WaxWBx+a5CZmHpOGQAAcDJrtnTwB2nHopy/rea+ivTiiy+qRYsWudqPHTuW783qzcDpZ8oAAIBJJS2Vlo+RUo/+0eZfXYp7VYq8w3l1XYOycNcGzpQBAIDckpZKnw2wD2SSlHospz1paYntevny5erYsaMqV66swMBA3X777dq/f79t+e+//66+ffuqatWq8vX1VVRUlDZu3Kg5c+Zo/Pjx2r59uywWiywWi+bMmSMp5/Lll19+advGjh07dNNNN8nb21uBgYF68MEHlZaWZls+aNAg9ezZU1OmTFFYWJgCAwMVHx9fol/LRSgDAAD2rNk5Z8jkaM73/9qWP11ilzLT09M1atQobd68WStXrpSLi4vuuusuWa1WpaWlqXPnzjpy5IiWLl2q7du3a/To0bJarerTp4+eeOIJNWnSRMeOHdOxY8fUp08fh9uPjY1VlSpVlJiYqIULF+rbb7/NNX991apV2r9/v1atWqWPPvpIc+bMsYW8ksDlSwAAYO/Q+txnyOwYUuqRnH51OhX77u+++267xx9++KGCgoKUlJSk9evX6+TJk0pMTFTVqlUlSfXr17f1rVSpktzc3PK9XDlv3jxdvnxZH3/8sXx9fSVJb7/9tnr06KFXX33VdoeHKlWq6O2335arq6uuu+463XbbbVq5cqWGDh1a3IcsiTNlDiUkJCgyMlLR0dHOLgUAgNKXdrzgPkXpV0R79+5V3759VbduXfn7+6t27dqSpOTkZG3btk0tW7a0BbJr8euvv6p58+a2QCZJHTp0kNVq1e7du21tTZo0kaurq+1xWFiYTpw4cc37LQihzIH4+HglJSUpMTHR2aUAAFD6KhXyXqCF7VdEPXr00JkzZ/Tee+9p48aN2rhxoyQpMzNT3t7eJbJPR/76nagWi0VWq7XE9kcoAwAA9mq1z/mUpSx5dLBI/jVy+hWz06dPa/fu3Xruued08803q3Hjxjp79qxtebNmzbRt2zadOXPG4foeHh4F3vy9cePG2r59u9LT021t69atk4uLixo1alQ8B3INCGUAAMCei2vObS8k5Q5m/3scNymnXzGrUqWKAgMDNWvWLO3bt0/fffed7dt+JKlv374KDQ1Vz549tW7dOh04cECff/65NmzYIEmqXbu27SsbT506pYyMjFz76Nevn7y8vDRw4EDt3LlTq1at0vDhw9W/f/8S/cagghDKAABAbpF3SL0/lvzD7Nv9q+e0l9B9ylxcXDR//nxt2bJF119/vR5//HFNnjzZttzDw0MrVqxQcHCwunfvrqZNm2rSpEm2uV9333234uLi1KVLFwUFBenTTz/NtQ8fHx99/fXXOnPmjKKjo3XPPffo5ptv1ttvv10ix1RYFqOg7ziqwK5+zdL58+fl7+/v7HKKTVZWlpYtW6bu3bvnul4O82G8yg7GqmxhvArJmp3zKcu04zlzyGq1L5EzZOCWGAAAID8uriVy2wvkxuVLAAAAEyCUOcB9ygAAQGkjlDnAfcoAAEBpI5QBAACYAKEMAADABAhlAAAAJkAoAwAAMAFCGQAAgAkQygAAAEyAUAYAAGAChDIHuHksAAAobYQyB7h5LAAAKG2EMgAAABMglAEAAJgAoQwAAMAECGUAAAAmQCgDAAAwATdnFwCgkLKzpD3/kVJ2SFXrSk16SR4+zq4KAFBMCGVAGeB+JV1us7tJx3f80bh6kjToP1KV2k6rCwBQfLh8CZQBDVOWyPLnQCZJ5w9LXz/rnIIAAMWOUAaUAWHnf3K8YPdXkjW7dIsBAJQIQpkDfM0SzMZqcXW8wNVdsvAyBoDygHdzB/iaJZSa1KPSypel+f1y/k496rDb71XbOV7/+rsli6UECwQAlBYm+gPOcuJXafat0qWzOY93/Ufa/KE0+Csp+Dop67K04zO5/rZObtmXZa3VUS6H1v6xfo3WUrd/Oqd2AECxI5QBzrLy5T8C2VWXzkir/in1nCl9dLt0dKtcJDWQZLh6Sre+Krn75NwSo3ZHZ1QNACghhDLAWQ6szqN9jZT4vnR0q12zJTtD+nGmNGIrlywBoBxiThngLD6Bjtu9q0j7VzpedvagdHp/ydUEAHAaQhngLK0H5t3u6Z/HShbJ06/ESgIAOA+hDHCWjo9L0f8nubjnPHZxz3ncYaTUsr/jdRp0lfxCSq1EAEDpYU4Z4CwurtJtU6XOT0tnDuRM3q8UlLOsUZx00zjp+ynSlUuSJGv4DXK5M8GJBQMAShKhDHC2SkF/hLE/u/FJKfoBXUlO1Pdb96jT3Q/Jxd299OsDAJQKLl8CZuZdRUbdLrrgHe7sSgAAJYxQBgAAYAKEMgAAABMglAEAAJgAocyBhIQERUZGKjo62tmlAACACoJQ5kB8fLySkpKUmJjo7FIAAEAFQSgDAAAwAUIZAACACRDKAAAATIBQBgAAYAKEMgAAABMglAEAAJgAoQwAAMAECGUAAAAmQCgDAAAwAUIZAACACRDKAAAATIBQBgAAYAKEMgAAABMglAEAAJgAoQwAAMAECGUOJCQkKDIyUtHR0c4uBQAAVBCEMgfi4+OVlJSkxMREZ5cCAAAqCEIZAACACRDKAAAATIBQBgAAYAKEMgAAABMglAEAAJgAoQwAAMAECGUAAAAmQCgDAAAwAUIZAACACRDKAAAATIBQBgAAYAKEMgAAABMglAEAAJgAoQwAAMAECGUAAAAmQCgDAAAwAUIZAACACRDKAAAATIBQBgAAYAKEMgAAABMglAEAAJgAoQwAAMAECGUOJCQkKDIyUtHR0c4uBQAAVBCEMgfi4+OVlJSkxMREZ5cCAAAqCEIZAACACRDKAAAATIBQBgAAYAKEMgAAABMglAEAAJgAoQwAAMAECGUAAAAmQCgDAAAwAUIZAACACRDKAAAATIBQBgAAYAKEMgAAABMglAEAAJgAoQwAAMAECGUAAAAmQCgDAAAwAUIZAACACRDKAAAATIBQBgAAYAKEMgAAABMglAEAAJgAoQwAAMAECGUAAAAmQCgDAAAwATdnF4BiZs2W9n8nXUiRItpJ1eo7uyIAAFAIhLLy5MwB6V935/wtSbJIUYOl216XLBanlgYAAPLH5cvy5Mv4PwUySTKkzR9KOxY6rSQAAFA4hLLy4vzvUvJ6x8sKCmXnj0jLRkszO+acadv9VfHXBwAA8sXly/IiOyufZZnS6f3SjzOkE7/KJbCBKl2+LmfZhRTp/VukC0f/13mHtO9bqfsUqc3QEi8bAADkIJSVF1XrSCHXS8d35l4W1kJ690YpM02S5HporTq7eEpHW0l7v/pTIPuT1a9IrQZIbp4lWzcAAJDE5cvy5Y43Ja/K9m31u0rHf7EFsqvcrBlyWTNJOrLZ8bYunpbOHCyZOgEAQC6cKStParSWHtsm7ViUc1myVnup3k3SpAiH3S2HN0iRPR1vy9VDqhRcYqUCAAB7hLLyxrtK7rlglYKljNTcfSuF5PTd8ZlkvWK/rFkfyadqydUJAADscPmyIoj+P4fN1tZDpBqtpN6fSIH/u8msm3dO/+5TSrFAAADAmbKKoO3D0sUzOZ++zLwgw8NXe6vcpDptHparJF3XXWp0q5R2QvLyl9y9nV0xAAAVTrk/U3b48GHFxMQoMjJSzZo108KFFfBGqhaLdNOzyhz5q95vPl8dsmYo7tA/NOTjn5R0NPWPPn4hBDIAAJyk3IcyNzc3TZs2TUlJSVqxYoVGjhyp9PR0Z5flFGP/c0D/3GjV0UtussqiH/ad1j9mbdCx85ecXRoAABVeuQ9lYWFhatGihSQpNDRU1apV05kzZ5xblBMcO39JX247kqs99fIVzduY7ISKAADAnzk9lH3//ffq0aOHqlevLovFoi+//DJXn4SEBNWuXVteXl5q27atNm3adE372rJli7KzsxUeHv43qy57Dp2+qGyr4XDZgVMV88whAABm4vSJ/unp6WrevLmGDBmiXr165Vq+YMECjRo1SjNnzlTbtm01bdo0xcbGavfu3QoOzrmPVosWLXTlypVc665YsULVq1eXJJ05c0YDBgzQe++9l2ctGRkZysjIsD1OTc2Zb5WVlaWsrHy+xqgMqFXFU+6uFmVl5w5mDYJ8y/zxlWdXx4YxMj/Gqmwpr+Pl7u7u7BJwjSyGYTg+feIEFotFixcvVs+ePW1tbdu2VXR0tN5++21JktVqVXh4uIYPH66nn366UNvNyMhQ165dNXToUPXv3z/Pfi+++KLGjx+fq33evHny8fEp2sGY0OcHXfR9iv3JUX93Q6ObZ8uP1zAAlAt33nmns0vANTJ1KMvMzJSPj48WLVpkF9QGDhyoc+fOacmSJQVu0zAM3XfffWrUqJFefPHFfPs6OlMWHh6uU6dOyd/f/1oOyVSsVkMf/Zis+YmHdfJ8uro0DtVjNzdQRNWyHzjLs6ysLH3zzTfq2rUrvwGbHGNVtpTX8SpPx1LROP3yZX5OnTql7OxshYSE2LWHhIRo165dhdrGunXrtGDBAjVr1sw2X+2TTz5R06ZNc/X19PSUp2fuL+B2d3cvN0/yBzvX1+D2tbRs2TJ1795c7u7uOpWWocU/HdHx1MuKql1FXSND5epicXap+Ivy9Dws7xirsoXxglmYOpQVh44dO8pqtTq7DNPacuisBn24SRcycubkvb/2oNrWqaqPhrSRl7urk6sDAKDicPqnL/NTrVo1ubq66vjx43btx48fV2hoqJOqKl+eXbzDFsiu2njwjP714yEnVQQAQMVk6lDm4eGh1q1ba+XKlbY2q9WqlStXql27dk6srHz4/ewl7Uq54HDZt78ed9gOAABKhtMvX6alpWnfvn22xwcPHtS2bdtUtWpVRUREaNSoURo4cKCioqLUpk0bTZs2Tenp6Ro8eHCJ1ZSQkKCEhARlZ2eX2D7MwNMt70zOpUsAAEqX00PZ5s2b1aVLF9vjUaNGScr5hOWcOXPUp08fnTx5Us8//7xSUlLUokULLV++PNfk/+IUHx+v+Ph4paamKiAgoMT24wwHT6VrYWKyfj7gIvfa59WhfqDW7Tudq99dLWs4oToAACoup4eymJgYFXRXjmHDhmnYsGGlVFH59dWOYxoxf+v/biDrorWfblP7eoFqFOKn3cdzLmO6WKSB7WvrzhaEMgAASpPTQxlKR+YVq8Yt2Znrjv7r95/WtD7NFeLvrRMXLqtVRBWFc98yAABKHaGsgvj593M6lZbpcNl3u07qzb4tS7kiAADwZ6b+9CWKj49H3vnb15NJ/QAAOBuhrIKIrO6vxmGOvyrq7lY1S7kaAADwV4QyBxISEhQZGano6Ghnl1KsEu5rqXpBvrbHXu4ueu62xoqqXdWJVQEAAIk5ZQ6V11ti1A2qpG9HddaGfSf13dof9VCvLgoKYFI/AABmwJmyCsZisSi6dhU1rWqosg9fwAsAgFkQygAAAEyAUAYAAGAChDIAAAATIJQBAACYAKEMAADABAhlDpTX+5QBAADzIpQ5EB8fr6SkJCUmJjq7FAAAUEEQygAAAEyAUAYAAGAChDIAAAATIJQBAACYAKEMAADABAhlAAAAJuDm7ALMzDAMSVJqaqqTKyleWVlZunjxolJTU+Xu7u7sclAAxqvsYKzKlvI8Xn5+frJYLM4uA0VEKMvHhQsXJEnh4eFOrgQAgMI7f/68/P39nV0GishiXD0dhFysVquOHj1a7n7jSE1NVXh4uA4fPsyLtgxgvMoOxqpsKc/jVd7+36ooOFOWDxcXF9WsWdPZZZQYf3//cvdGVJ4xXmUHY1W2MF4wCyb6AwAAmAChDAAAwAQIZRWQp6enXnjhBXl6ejq7FBQC41V2MFZlC+MFs2GiPwAAgAlwpgwAAMAECGUAAAAmQCgDAAAwAUIZAACACRDKStmgQYNksVhksVjk4eGh+vXr66WXXtKVK1ckSZcvX9agQYPUtGlTubm5qWfPnoXa7oQJE9S+fXv5+PiocuXKDvusXLlS7du3l5+fn0JDQzVmzBjbfiVp9+7d6tKli0JCQuTl5aW6devqueeeU1ZWlsPtzZ8/XxaLJd8aH374YVksFk2bNq1Qx+FMBY3N6tWrdeeddyosLEy+vr5q0aKF5s6dW+B2R4wYodatW8vT01MtWrTIt+++ffvk5+fncAzPnTun+Ph4hYWFydPTUw0bNtSyZctsy1955RVFR0fLz89PwcHB6tmzp3bv3m23jVmzZikmJkb+/v6yWCw6d+6c3fLVq1fbfgZ//ZOYmFjgsZamgsarqM/nvzp9+rRq1qzp8Oc0d+5cNW/eXD4+PgoLC9OQIUN0+vRph9vJ63XyxRdfqFu3bgoMDJTFYtG2bdvslp85c0bDhw9Xo0aN5O3trYiICI0YMULnz5+365ecnKzbbrtNPj4+Cg4O1lNPPWX3unaGgsbmz/J7zv9VQa+lwrx/rl27Vh06dFBgYKC8vb113XXX6Y033sjV78iRI7r//vtt/Zo2barNmzc7PMarf+Li4uy2Ubt27Vx9Jk2aZFv+d5+jKH+4o78TxMXFafbs2crIyNCyZcsUHx8vd3d3jR07VtnZ2fL29taIESP0+eefF3qbmZmZuvfee9WuXTt98MEHuZZv375d3bt317PPPquPP/5YR44c0cMPP6zs7GxNmTJFkuTu7q4BAwaoVatWqly5srZv366hQ4fKarVq4sSJdtv77bff9OSTT6pTp0551rR48WL9+OOPql69eqGPw9nyG5v169erWbNmGjNmjEJCQvSf//xHAwYMUEBAgG6//fZ8tztkyBBt3LhRP//8c559srKy1LdvX3Xq1Enr16+3W5aZmamuXbsqODhYixYtUo0aNXTo0CG7/8jWrFmj+Ph4RUdH68qVK3rmmWfUrVs3JSUlydfXV5J08eJFxcXFKS4uTmPHjs1VQ/v27XXs2DG7tnHjxmnlypWKiooq6MdX6vIbr6I8nx154IEH1KxZMx05csSufd26dRowYIDeeOMN9ejRw/ZaGjp0qL744gu7vvm9TtLT09WxY0f17t1bQ4cOzbX86NGjOnr0qKZMmaLIyEgdOnRIDz/8sI4ePapFixZJkrKzs3XbbbcpNDRU69ev17FjxzRgwAC5u7sX6hhLUn5jc1V+z/m85PdaKsz7p6+vr4YNG6ZmzZrJ19dXa9eu1UMPPSRfX189+OCDkqSzZ8+qQ4cO6tKli7766isFBQVp7969qlKlisNjvMrRrTVeeuklu/H18/Oz/fvvPkdRDhkoVQMHDjTuvPNOu7auXbsaN9xwQ6H6FmT27NlGQEBArvaxY8caUVFRdm1Lly41vLy8jNTU1Dy39/jjjxsdO3a0a7ty5YrRvn174/3338+zxt9//92oUaOGsXPnTqNWrVrGG2+8UaTjcIaijM1V3bt3NwYPHlyo7b/wwgtG8+bN81w+evRo4/7773c4hjNmzDDq1q1rZGZmFmpfhmEYJ06cMCQZa9asybVs1apVhiTj7Nmz+W4jMzPTCAoKMl566aVC77e0XMt4OXo+O/LOO+8YnTt3NlauXJnr5zR58mSjbt26dv3ffPNNo0aNGnZthXmdGIZhHDx40JBkbN26tcC6PvvsM8PDw8PIysoyDMMwli1bZri4uBgpKSm2PjNmzDD8/f2NjIyMArdXUgo7Nvk95/NT0Gsprxryctdddxn333+/7fGYMWMKfJ4UZvvX8t5X2OcoyicuX5qAt7e3MjMzS3QfGRkZ8vLyyrXfy5cva8uWLQ7X2bdvn5YvX67OnTvbtb/00ksKDg7WAw884HA9q9Wq/v3766mnnlKTJk2K5wCcpKCxOX/+vKpWrfq39/Pdd99p4cKFSkhIcLh86dKlateuneLj4xUSEqLrr79eEydOVHZ2dr61Sfpb9S1dulSnT5/W4MGDr3kbpSm/8crr+fxXSUlJeumll/Txxx/LxSX3W2S7du10+PBhLVu2TIZh6Pjx41q0aJG6d+9u16+g18m1OH/+vPz9/eXmlnORY8OGDWratKlCQkJsfWJjY5Wamqpffvml2PZbHP46NgU950vL1q1btX79ervnxdKlSxUVFaV7771XwcHBatmypd57771c665evVrBwcFq1KiRHnnkEYeXsCdNmqTAwEC1bNlSkydPzvfScmGfoyi/CGVOZBiGvv32W3399de66aabSnRfsbGxWr9+vT799FNlZ2fryJEjeumllyQp1+Wq9u3by8vLSw0aNFCnTp1s/aSc+RgffPCBwzeoq1599VW5ublpxIgRJXMwpaAwY/PZZ58pMTHxbweW06dPa9CgQZozZ06eX4p84MABLVq0SNnZ2Vq2bJnGjRunqVOn6p///KfD/larVSNHjlSHDh10/fXXX3NtH3zwgWJjY1WzZs1r3kZpyG+88ns+/1VGRob69u2ryZMnKyIiwmGfDh06aO7cuerTp488PDwUGhqqgIAAu3BRmNdJUZ06dUovv/yy7RKbJKWkpNgFMkm2xykpKcW277/D0dgU5jlf0mrWrClPT09FRUUpPj5e//d//2dbduDAAc2YMUMNGjTQ119/rUceeUQjRozQRx99ZOsTFxenjz/+WCtXrtSrr76qNWvW6NZbb7X7RWnEiBGaP3++Vq1apYceekgTJ07U6NGjc9VSlOcoyjmnnqergAYOHGi4uroavr6+hoeHh+Hm5mYMGDDASEtLc9i3uC5fGoZhTJ061fD39zdcXV0NHx8f45VXXjEkGfPnz7frl5ycbPzyyy/GvHnzjBo1ahivvvqqYRiGkZqaatSuXdtYtmxZnjVu3rzZCAkJMY4cOWJrK0uXLws7Nt99953h4+NjfPTRR4Xefl6XXO666y5jzJgxtseOxrBBgwZGeHi4ceXKFVvb1KlTjdDQUIf7evjhh41atWoZhw8fdri8MJcvDx8+bLi4uBiLFi3K+6CcqLDjldfz2ZHHH3/c6NOnj+2xo5/TL7/8YoSFhRmvvfaasX37dmP58uVG06ZNjSFDhhiGUbjXyZ8V5vLl+fPnjTZt2hhxcXF2l7CHDh1qdOvWza5venq6Iclu/6WtoLEpzHM+P8Vx+fLAgQPGzz//bMyaNcuoWrWqMW/ePNsyd3d3o127dnb9hw8fnu+l8f379xuSjG+//TbPPh988IHh5uZmXL582a69KM9RlG+EslI2cOBA45ZbbjH27t1rHDp0yDY3JK++xRnKDMMwrFarceTIEePixYtGUlKSIcnYtGlTnv0/+eQTw9vb27hy5YqxdetWQ5Lh6upq+2OxWAyLxWK4uroa+/btM9544w3b46t/JBkuLi5GrVq1inQspa2wY7N69WrD19fXePfdd4u0/bz+IwkICLD7ebm4uNh+zh988IFhGIZx4403GjfffLPdesuWLTMk5Zo7FB8fb9SsWdM4cOBAnrUUJpS99NJLRlBQUJHmsZWmoryWrvrz89mR5s2bGy4uLg7H4vnnnzcMwzDuv/9+45577rFb74cffjAkGUePHi3U6+TPCgplqampRrt27Yybb77ZuHTpkt2ycePG5XpOHThwwJBk/PTTTwX+PEpKQWNTmOd8fop7TtnLL79sNGzY0PY4IiLCeOCBB+z6vPPOO0b16tXz3U61atWMmTNn5rl8586dhiRj165defYp6DmK8o1PXzqBr6+v6tev75R9WywW26chP/30U4WHh6tVq1Z59rdarcrKypLVatV1112nHTt22C1/7rnndOHCBU2fPl3h4eHq37+/brnlFrs+sbGx6t+/f5mYl1TQ2KxevVq33367Xn31VbvLSH/Hhg0b7C55LFmyRK+++qrWr1+vGjVqSMq5ZDZv3jxZrVbbPKc9e/YoLCxMHh4eknIuEw0fPlyLFy/W6tWrVadOnWuuyTAMzZ492/ZJPrMq6mvpz89nV1fXXMs///xzXbp0yfY4MTFRQ4YM0Q8//KB69epJyvkE69U5XVdd3ZZhGIV6nRRWamqqYmNj5enpqaVLl+aaF9quXTtNmDBBJ06cUHBwsCTpm2++kb+/vyIjIwu9n5KQ39gU5jlfmqxWqzIyMmyPO3TokOt2Mnv27FGtWrXy3Mbvv/+u06dPKywsLM8+27Ztk4uLi22s8qolv+coyjdCmQklJSUpMzNTZ86c0YULF2z3L8rvHlfJyck6c+aMkpOTlZ2dbVunfv36qlSpkiRp8uTJiouLk4uLi7744gtNmjRJn332me2FP3fuXLm7u6tp06by9PTU5s2bNXbsWPXp00fu7u5yd3fPNT/p6i0ZrrYHBgYqMDDQro+7u7tCQ0PVqFGjv/mTca5Vq1bp9ttv12OPPaa7777bNmfHw8Mj38n0+/btU1pamlJSUnTp0iXb2ERGRsrDw0ONGze2679582a5uLjY/awfeeQRvf3223rsscc0fPhw7d27VxMnTrSbtxcfH6958+ZpyZIl8vPzs9UXEBAgb29vSTnzjFJSUrRv3z5J0o4dO+Tn56eIiAi7Y/juu+908OBBu3k2ZU1Bz2dHrgavq06dOiVJaty4se253qNHDw0dOlQzZsxQbGysjh07ppEjR6pNmza2X3gKep1Isr1ejx49Kkm2EBAaGqrQ0FClpqaqW7duunjxov71r38pNTVVqampkqSgoCC5urqqW7duioyMVP/+/fXaa68pJSVFzz33nOLj4x3ensEsCvOcd6Sg15JU8PtnQkKCIiIidN1110mSvv/+e02ZMsXutfT444+rffv2mjhxonr37q1NmzZp1qxZmjVrliQpLS1N48eP1913363Q0FDt379fo0ePVv369RUbGyspJ3hu3LhRXbp0kZ+fnzZs2KDHH39c999/v+3WGtfyHEU55+QzdRVOYT9GLSnXn4K262idVatW2fp06dLFCAgIMLy8vIy2bdvmmnMyf/58o1WrVkalSpUMX19fIzIy0pg4cWKuSybXcjxlZU5ZfseS18+4c+fO+W63c+fODtc7ePCgw/55XYJev3690bZtW8PT09OoW7euMWHCBLtLHI72IcmYPXu2rc8LL7xQYB/DMIy+ffsa7du3z/e4nK2g8bqW5/Nf5XWZ98033zQiIyMNb29vIywszOjXr5/x+++/F6nW2bNnOxyLF154wW7fBT13fvvtN+PWW281vL29jWrVqhlPPPFEoS7llqSiTr0o7JyywryWCnr/fPPNN40mTZoYPj4+hr+/v9GyZUvjnXfeMbKzs+329e9//9u4/vrrDU9PT+O6664zZs2aZVt28eJFo1u3bkZQUJDh7u5u1KpVyxg6dKjdrUm2bNlitG3b1vae27hxY2PixIl288mK4zmK8sViGIZRrCkPAAAARcYtMQAAAEyAUAYAAGAChDIAAAATIJQBAACYAKEMAADABAhlTmQYhmbNmqW2bduqUqVKqly5sqKiojRt2jRdvHjR2eWViFmzZikmJkb+/v6yWCw6d+6cs0sqFMaq7IyVxHiVpfFirMrOWKHkEcqcqH///ho5cqTuvPNOrVq1Stu2bdO4ceO0ZMkSrVixwtnllYiLFy8qLi5OzzzzjLNLKRLGqmxhvMoOxgr4E2feJK0iW7BggSHJ+PLLL3Mts1qtxrlz5wzDMIzs7Gxj/PjxRo0aNQwPDw+jefPmxldffWXre/V78xYsWGB07NjR8PLyMqKioozdu3cbmzZtMlq3bm34+voacXFxxokTJ2zrXb2544QJE4zg4GAjICDAGD9+vJGVlWU8+eSTRpUqVYwaNWoYH374oW2djIwMIz4+3ggNDTU8PT2NiIgIY+LEidd0/IX57kWzYKzKzlgZBuNVlsaLsSo7Y4XSQShzkjvuuMNo1KhRgf1ef/11w9/f3/j000+NXbt2GaNHjzbc3d2NPXv2GIbxx5vRddddZyxfvtxISkoybrjhBqN169ZGTEyMsXbtWuOnn34y6tevbzz88MO27Q4cONDw8/Mz4uPjjV27dhkffPCBIcmIjY01JkyYYOzZs8d4+eWXDXd3d+Pw4cOGYRjG5MmTjfDwcOP77783fvvtN+OHH34w5s2bZ7fNgu5uf1VZejNirMrOWBkG41WWxouxKjtjhdJBKHOSxo0bG3fccUeB/apXr25MmDDBri06Otp49NFHDcP4483o/fffty3/9NNPDUnGypUrbW2vvPKK3ZvfwIEDjVq1atl9tUijRo2MTp062R5fuXLF8PX1NT799FPDMAxj+PDhxk033WRYrVaHtT799NNG//79Czwmwyhbb0aMVdkZK8NgvMrSeDFWZWesUDr4QnInMQrx7Vapqak6evSoOnToYNfeoUMHbd++3a6tWbNmtn+HhIRIkpo2bWrXduLECbt1mjRpIhcXF7s+f/5CYFdXVwUGBtrWGzRokLp27apGjRopLi5Ot99+u7p162br/8orrxR4TGURY1W2MF5lB2MF2GOiv5M0bNhQu3btKrbtubu72/5tsVgctlmt1jzXudrHUdvV9Vq1aqWDBw/q5Zdf1qVLl9S7d2/dc889xXYMZsVYlS2MV9nBWAH2CGVOct9992nPnj1asmRJrmWGYej8+fPy9/dX9erVtW7dOrvl69atU2RkZGmVasff3199+vTRe++9pwULFujzzz/XmTNnnFJLaWGsyhbGq+xgrAB7XL50kt69e2vx4sXq27evnnvuOXXr1k1BQUHasWOH3njjDQ0fPlw9e/bUU089pRdeeEH16tVTixYtNHv2bG3btk1z584t9Zpff/11hYWFqWXLlnJxcdHChQsVGhqqypUrS5LGjh2rI0eO6OOPP85zGykpKUpJSdG+ffskSTt27JCfn58iIiJUtWrV0jiMImOsys5YSYxXWRovxqrsjBVKB6HMSSwWi+bNm6dZs2bpww8/1IQJE+Tm5qYGDRpowIABio2NlSSNGDFC58+f1xNPPKETJ04oMjJSS5cuVYMGDUq9Zj8/P7322mvau3evXF1dFR0drWXLltnmYxw7dkzJycn5bmPmzJkaP3687fGNN94oSZo9e7YGDRpUYrX/HYxVjrIwVhLjdVVZGC/GKkdZGCuUDotRmJmWAAAAKFHMKQMAADABQhkAAIAJEMoAAABMgFAGAABgAoQyAAAAEyCUAQAAmAChDAAAwAQIZQAAACZAKANwzWJiYjRy5MhC9V29erUsFovOnTv3t/ZZu3ZtTZs27W9tAwDMiFAGAABgAoQyAAAAEyCUASgWn3zyiaKiouTn56fQ0FDdd999OnHiRK5+69atU7NmzeTl5aUbbrhBO3futFu+du1aderUSd7e3goPD9eIESOUnp5eWocBAE5DKANQLLKysvTyyy9r+/bt+vLLL/Xbb79p0KBBufo99dRTmjp1qhITExUUFKQePXooKytLkrR//37FxcXp7rvv1s8//6wFCxZo7dq1GjZsWCkfDQCUPjdnFwCgfBgyZIjt33Xr1tWbb76p6OhopaWlqVKlSrZlL7zwgrp27SpJ+uijj1SzZk0tXrxYvXv31iuvvKJ+/frZPjzQoEEDvfnmm+rcubNmzJghLy+vUj0mAChNnCkDUCy2bNmiHj16KCIiQn5+furcubMkKTk52a5fu3btbP+uWrWqGjVqpF9//VWStH37ds2ZM0eVKlWy/YmNjZXVatXBgwdL72AAwAk4Uwbgb0tPT1dsbKxiY2M1d+5cBQUFKTk5WbGxscrMzCz0dtLS0vTQQw9pxIgRuZZFREQUZ8kAYDqEMgB/265du3T69GlNmjRJ4eHhkqTNmzc77Pvjjz/aAtbZs2e1Z88eNW7cWJLUqlUrJSUlqX79+qVTOACYCJcvAfxtERER8vDw0FtvvaUDBw5o6dKlevnllx32femll7Ry5Urt3LlTgwYNUrVq1dSzZ09J0pgxY7R+/XoNGzZM27Zt0969e7VkyRIm+gOoEAhlAP62oKAgzZkzRwsXLlRkZKQmTZqkKVOmOOw7adIkPfbYY2rdurVSUlL073//Wx4eHpKkZs2aac2aNdqzZ486deqkli1b6vnnn1f16tVL83AAwCkshmEYzi4CAACgouNMGQAAgAkQygAAAEyAUAYAAGAChDIAAAATIJQBAACYAKEMAADABAhlAAAAJkAoAwAAMAFCGQAAgAkQygAAAEyAUAYAAGAC/w+lLjo+3AKgXgAAAABJRU5ErkJggg==",
-            "text/plain": [
-              "<Figure size 602x500 with 1 Axes>"
-            ]
-          },
-          "metadata": {},
-          "output_type": "display_data"
-        }
-      ],
-      "source": [
-        "if __name__ == \"__main__\":\n",
-        "    results_p = run_parameter_sweep(30, 25, 23, repeats=3, min_degree=1, max_degree=4)\n",
-        "    create_plot(results_p, \"P_sweep.png\")"
-      ]
-    },
-    {
-      "cell_type": "markdown",
-      "id": "8ca44045",
-      "metadata": {},
-      "source": [
-        "We observe that for all the runs, independent of the degree $P$, the _Action Strategy_ is\n",
-        "significantly faster than the\n"
-      ]
-    },
-    {
-      "cell_type": "markdown",
-      "id": "b4815cee",
-      "metadata": {},
-      "source": [
-        "We note that the run for $P=1$ is relatively small, and therefore run $P=1$ on a larger mesh\n"
-      ]
-    },
-    {
-      "cell_type": "code",
-      "execution_count": 6,
-      "id": "110b0570",
-      "metadata": {},
-      "outputs": [
-        {
-          "data": {
-            "image/png": "iVBORw0KGgoAAAANSUhEUgAAAlgAAAHpCAYAAABeGEKRAAAAOXRFWHRTb2Z0d2FyZQBNYXRwbG90bGliIHZlcnNpb24zLjcuMSwgaHR0cHM6Ly9tYXRwbG90bGliLm9yZy/bCgiHAAAACXBIWXMAAA9hAAAPYQGoP6dpAAA6IklEQVR4nO3deXxNd/7H8ffNJoTEnoXEUksFEQS1VQQNaTNNNwYlYX50WmtVy7RVXS1VHZSfDr8OarRNtaiZSSlBS2rsURp7abQSqiERW9Lc8/vD9P5+mYQm8Y0r8Xo+HvfR3O/5nvP9nPvH7dv3fM+5NsuyLAEAAMAYF2cXAAAAUN4QsAAAAAwjYAEAABhGwAIAADCMgAUAAGAYAQsAAMAwAhYAAIBhBCwnsixLWVlZ4lFkAACULwQsJ7pw4YJ8fHx04cIFZ5cC3BZyc3P12WefKTc319mlAMBNIWABAAAYRsACAAAwjIAFAABgGAELAADAMAIWAACAYQQsAAAAwwhYAAAAhhGwAAAADCNgAQAAGEbAAgAAMIyABQAAYBgBCwAAwDACFgAAgGEELAAAAMPcnF0AACjjuLR1rlx/2Kmwy+6ypVaT7rrX2VUBQInZLMuynF3EnSorK0s+Pj7KzMyUt7e3s8sBnOPnY9L/9JAun3M0WTYX2R5bIgX/zomFAUDJcYkQgHMlzcoXriTJZtmlxFck/v0HoIwiYAFwrpM7Cm//+WiB4AUAZQUBC4BzeQcU3l7BR/KofGtrAQBDCFgAnKvDHwtvDxsiuXnc2loAwBACFgDnanKf9OA8ybuOJOkXF0/ldXhKipjk5MIAoOS4i9CJuIsQ+H/seco9d1Jrvtqh3g/EyN3d3dkVAUCJMYMF4Pbg4ip515HdhcuCAMo+AhYAAIBhBCwAAADDCFgAAACGEbAAAAAMI2ABAAAYRsACAAAwjIAFAABgGAELAADAMAIWAACAYQQsAAAAwwhYAAAAhhGwAAAADCNgAQAAGEbAAgAAMIyABQAAYBgBCwAAwDACFgAAgGEELAAAAMMIWAAAAIYRsAAAAAwjYAEAABhGwAIAADCMgGXIyZMnFR4eruDgYIWEhGj58uXOLgkAADiJm7MLKC/c3Nw0a9YshYaGKj09XW3btlVUVJS8vLycXRoAALjFCFiG+Pv7y9/fX5Lk5+enmjVrKiMjg4AFAMAdyOmXCPPy8jRp0iQ1aNBAFStW1F133aXXXntNlmUZG+Orr75SdHS0AgICZLPZtGrVqkL7zZs3T/Xr15enp6c6dOig7du3l2i8Xbt2KS8vT4GBgTdRNQAAKKucHrCmT5+u+fPna+7cuTpw4ICmT5+uN998U++8806h/ZOSkpSbm1ugPSUlRadPny50n4sXL6pVq1aaN2/edeuIj4/XuHHjNHnyZO3evVutWrVSZGSkzpw54+gTGhqqFi1aFHidOnXK0ScjI0ODBw/WggULivoRAACAcsZmmZwqKoEHHnhAvr6+eu+99xxtjzzyiCpWrKi//e1v+fra7Xa1adNGjRs31kcffSRXV1dJ0qFDh9StWzeNGzdOzz333A3Hs9lsWrlypWJiYvK1d+jQQe3atdPcuXMdYwUGBmrUqFGaOHFikc7l6tWr6tWrl4YNG6ZBgwZdt9+8efM0b9485eXl6fDhw8rMzJS3t3eRxgDKs9zcXCUkJCgqKkru7u7OLgcASszpM1idOnVSYmKiDh8+LEnau3evtmzZoj59+hTo6+LiooSEBO3Zs0eDBw+W3W7XsWPHFBERoZiYmN8MV9eTk5OjXbt2qWfPnvnG6tmzp7Zu3VqkY1iWpbi4OEVERNwwXEnSiBEjlJKSoh07dpSoXgAAcHtz+iL3iRMnKisrS3fffbdcXV2Vl5enN954QwMHDiy0f0BAgDZs2KCuXbtqwIAB2rp1q3r27Kn58+eXuIazZ88qLy9Pvr6++dp9fX118ODBIh0jKSlJ8fHxCgkJcazxWrp0qVq2bFniugAAQNnk9ID18ccfa9myZfrggw/UvHlzJScna+zYsQoICFBsbGyh+wQFBWnp0qXq1q2bGjZsqPfee082m+0WV55fly5dZLfbnVoDAAC4PTj9EuGzzz6riRMn6ve//71atmypQYMG6emnn9bUqVOvu8/p06c1fPhwRUdH69KlS3r66advqoaaNWvK1dW1wCL506dPy8/P76aODQAA7jxOD1iXLl2Si0v+MlxdXa87G3T27Fn16NFDzZo104oVK5SYmKj4+HiNHz++xDV4eHiobdu2SkxMdLTZ7XYlJiaqY8eOJT4uAAC4Mzn9EmF0dLTeeOMNBQUFqXnz5tqzZ4/efvttDR06tEBfu92uPn36qF69eoqPj5ebm5uCg4O1bt06RUREqE6dOoXOZmVnZ+vo0aOO98ePH1dycrKqV6+uoKAgSdK4ceMUGxursLAwtW/fXrNmzdLFixc1ZMiQ0jt5AABQLjn9MQ0XLlzQpEmTtHLlSp05c0YBAQHq37+/XnrpJXl4eBTov27dOnXt2lWenp752vfs2aNatWqpbt26BfbZtGmTunfvXqA9NjZWixcvdryfO3euZsyYofT0dIWGhmrOnDnq0KHDzZ/kdWRlZcnHx4fHNAD/xmMaAJQXTg9YdzICFpAfAQtAeeH0NVgAAADlDQELAADAMAIWAACAYQQsAAAAwwhYAAAAhhGwAAAADCNgAQAAGEbAAgAAMIyABQAAYBgBCwAAwDACFgAAgGEELAAAAMMIWAAAAIYRsAAAAAwjYAEAABhGwAIAADCMgAUAAGAYAQsAAMAwAhYAAIBhBCwAAADDCFgAAACGEbAAAAAMI2ABAAAY5ubsAgBAJ7dLX06X24+71E0+sgVmS20GOrsqACgxAhYA5zqVLC2Jln65IpukqjonrX5KyrsstfsvZ1cHACXCJUIAzpU0W/rlSsH2r2ZK9rxbXw8AGEDAAuBcZ1IKb79wSrqSeWtrAQBDCFgAnKtm48LbvWpLnj63thYAMISABcC5Oo2WXApZDtp5tOTieuvrAQADCFgAnCuwvTTwEymwgywXN2VX8FVe5JtSp1HOrgwASoy7CAE4313dpbu665fcXCUmJCgqLErMXQEoy5jBAgAAMIyABQAAYBgBCwAAwDACFgAAgGEELAAAAMMIWAAAAIYRsAAAAAwjYAEAABhGwAIAADCMgAUAAGAYAQsAAMAwAhYAAIBhBCwAAADDCFgAAACGEbAAAAAMI2ABAAAY5ubsAgBA338tbZoqtx93q7tLVdkCzknt4pxdFQCUGAELgHP9uEt6/0EpL0c2Sd7Klv45RrJflTo84ezqAKBEuEQIwLmS5kh5OQXbt/xZsufd+noAwAACFgDn+ulg4e0X0qQrmbe2FgAwhIAFwLlqNim8vbKf5Olza2sBAEMIWACcq/MYydWjYHuXsZKL6y0vBwBMIGABcK66YdKglVK9LrLcKuqCZ4B+ifqzdM+Tzq4MAErMZlmW5ewi7lRZWVny8fFRZmamvL29nV0O4HS5ublKSEhQVFSU3N3dnV0OAJQYM1gAAACGEbAAAAAMI2ABAAAYRsACAAAwjIAFAABgGAELAADAMAIWAACAYQQsAAAAwwhYAAAAhhGwAAAADCNgAQAAGEbAAgAAMIyABQAAYBgBCwAAwDACFgAAgGEELAAAAMMIWAAAAIYRsAAAAAwjYAEAABhGwAIAADCMgAUAAGAYAQsAAMAwAhYAAIBhBCwAAADDCFgAAACGEbAAAAAMI2ABAAAYRsACAAAwjIAFAABgGAELAADAMAIWAACAYQQsAAAAwwhYAAAAhhGwAAAADCNgAQAAGEbAAgAAMIyABQAAYBgBCwAAwDACFgAAgGEELAAAAMMIWAAAAIYRsAAAAAwjYAEAABhGwAIAADCMgAUAAGAYAQsAAMAwAhYAAIBhBCwAAADDCFgAAACGEbAAAAAMI2ABAAAYRsACAAAwjIAFAABgGAHLkJMnTyo8PFzBwcEKCQnR8uXLnV0SAABwEjdnF1BeuLm5adasWQoNDVV6erratm2rqKgoeXl5Obs0AABwixGwDPH395e/v78kyc/PTzVr1lRGRgYBCwCAO5DTLxHWr19fNputwGvEiBHGxvjqq68UHR2tgIAA2Ww2rVq1qtB+8+bNU/369eXp6akOHTpo+/btJRpv165dysvLU2Bg4E1UDQAAyiqnB6wdO3YoLS3N8Vq3bp0k6bHHHiu0f1JSknJzcwu0p6Sk6PTp04Xuc/HiRbVq1Urz5s27bh3x8fEaN26cJk+erN27d6tVq1aKjIzUmTNnHH1CQ0PVokWLAq9Tp045+mRkZGjw4MFasGBBkc4fAACUQ9ZtZsyYMdZdd91l2e32Atvy8vKsVq1aWY8++qj1yy+/ONoPHjxo+fr6WtOnT//N40uyVq5cWaC9ffv21ogRI/KNFRAQYE2dOrXItV+5csXq2rWr9f7779+w39y5c61mzZpZTZo0sSRZmZmZRR4DKM9ycnKsVatWWTk5Oc4uBQBuitNnsP6/nJwc/e1vf9PQoUNls9kKbHdxcVFCQoL27NmjwYMHy26369ixY4qIiFBMTIyee+65Eo+7a9cu9ezZM99YPXv21NatW4t0DMuyFBcXp4iICA0aNOiGfUeMGKGUlBTt2LGjRPUCAIDb220VsFatWqXz588rLi7uun0CAgK0YcMGbdmyRQMGDFBERIR69uyp+fPnl3jcs2fPKi8vT76+vvnafX19lZ6eXqRjJCUlKT4+XqtWrVJoaKhCQ0O1b9++EtcEAADKrtvqLsL33ntPffr0UUBAwA37BQUFaenSperWrZsaNmyo9957r9AZr1upS5custvtTq0BAADcHm6bGazvv/9e69ev13/913/9Zt/Tp09r+PDhio6O1qVLl/T000/f1Ng1a9aUq6trgUXyp0+flp+f300dGwAA3Hlum4C1aNEi1a5dW/fff/8N+509e1Y9evRQs2bNtGLFCiUmJio+Pl7jx48v8dgeHh5q27atEhMTHW12u12JiYnq2LFjiY8LAADuTLfFJUK73a5FixYpNjZWbm7XL8lut6tPnz6qV6+e4uPj5ebmpuDgYK1bt04RERGqU6dOobNZ2dnZOnr0qOP98ePHlZycrOrVqysoKEiSNG7cOMXGxiosLEzt27fXrFmzdPHiRQ0ZMsT8CQMAgHLttghY69evV2pqqoYOHXrDfi4uLpoyZYq6du0qDw8PR3urVq20fv161apVq9D9du7cqe7duzvejxs3TpIUGxurxYsXS5L69eunn376SS+99JLS09MVGhqqNWvWFFj4DgAA8FtslmVZxdnh+PHj2rx5s77//ntdunRJtWrVUuvWrdWxY0d5enqWVp3lUlZWlnx8fJSZmSlvb29nlwM4XW5urhISEhQVFSV3d3dnlwMAJVbkGaxly5Zp9uzZ2rlzp3x9fRUQEKCKFSsqIyNDx44dk6enpwYOHKgJEyaoXr16pVkzAADAba1IAat169by8PBQXFycPv300wK/sXf16lVt3bpVH330kcLCwvTf//3f1/2pGwAAgPKuSJcI165dq8jIyCId8Oeff9aJEyfUtm3bmy6uvOMSIZAflwgBlBdFmsEqariSpBo1aqhGjRolLggAAKCsK/ZzsHbv3p3vJ2A+++wzxcTE6Pnnn1dOTo7R4gAAAMqiYgesJ554QocPH5Ykfffdd/r973+vSpUqafny5SX+sWUAAIDypNgB6/DhwwoNDZUkLV++XPfee68++OADLV68WJ9++qnp+gAAAMqcYgcsy7IcP2q8fv16RUVFSZICAwN19uxZs9UBAACUQcUOWGFhYXr99de1dOlSffnll47fDjx+/DhPPQcAAFAJAtasWbO0e/dujRw5Ui+88IIaNWokSfrkk0/UqVMn4wUCAACUNcX+LcKQkJB8dxH+asaMGXJ1dTVSFAAAQFlWpIBlWZZsNtsN+/A7hAAAANcU6RJh8+bN9dFHH/3mc66OHDmiJ598UtOmTTNSHAAAQFlUpBmsd955RxMmTNBTTz2lXr16KSwsTAEBAfL09NS5c+eUkpKiLVu26Ntvv9XIkSP15JNPlnbdAAAAt60iBawePXpo586d2rJli+Lj47Vs2TJ9//33unz5smrWrKnWrVtr8ODBGjhwoKpVq1baNQMAANzWirXIvUuXLurSpUtp1QIAAFAuFPsxDQAAALgxAhYAAIBhBCwAAADDCFgAAACGEbAAAAAMK1HAOnbsmF588UX1799fZ86ckSR9/vnn+vbbb40WBwAAUBYVO2B9+eWXatmypbZt26YVK1YoOztbkrR3715NnjzZeIEAAABlTbED1sSJE/X6669r3bp18vDwcLRHREToX//6l9HiAAAAyqJiB6x9+/bpoYceKtBeu3ZtnT171khRAAAAZVmxA1bVqlWVlpZWoH3Pnj2qU6eOkaIAAADKsmIHrN///veaMGGC0tPTZbPZZLfblZSUpPHjx2vw4MGlUSMAAChHNm3aJJvNpvPnzxs/ts1m06pVq4wft7iKHbCmTJmiu+++W4GBgcrOzlZwcLDuvfdederUSS+++GJp1AgAAMqo8PBwjR071tll3HLF+rFnSfLw8NDChQs1adIk7d+/X9nZ2WrdurUaN25cGvUBAACUOSV+0GhQUJCioqLUt29fwhUAAOVAeHi4Ro0apbFjx6patWry9fXVwoULdfHiRQ0ZMkRVqlRRo0aN9Pnnnzv22b9/v/r06aPKlSvL19dXgwYNctz0FhcXpy+//FKzZ8+WzWaTzWbTiRMnHPvu2rVLYWFhqlSpkjp16qRDhw7lq2f+/Pm666675OHhoaZNm2rp0qX5th85ckT33nuvPD09FRwcrHXr1pXeh1NMxQ5YlmVp+fLleuqpp/Too4/q4YcfzvcCAABl15IlS1SzZk1t375do0aN0pNPPqnHHntMnTp10u7du3Xfffdp0KBBunTpks6fP6+IiAi1bt1aO3fu1Jo1a3T69Gn17dtXkjR79mx17NhRw4YNU1pamtLS0hQYGOgY64UXXtDMmTO1c+dOubm5aejQoY5tK1eu1JgxY/TMM89o//79euKJJzRkyBBt3LhRkmS32/Xwww/Lw8ND27Zt07vvvqsJEybc2g/rBmyWZVnF2WHMmDH6y1/+ou7du8vX11c2my3f9kWLFhktsDzLysqSj4+PMjMz5e3t7exyAKfLzc1VQkKCoqKi5O7u7uxygDtOeHi48vLytHnzZklSXl6efHx89PDDD+v999+XJKWnp8vf319bt27V+vXrtXnzZq1du9ZxjB9++EGBgYE6dOiQmjRpovDwcIWGhmrWrFmOPps2bVL37t21fv169ejRQ5KUkJCg+++/X5cvX5anp6c6d+6s5s2ba8GCBY79+vbtq4sXL+qf//ynvvjiC91///36/vvvFRAQIElas2aN+vTpo5UrVyomJqaUP60bK/YarKVLl2rFihWKiooqjXoAAIAThYSEOP52dXVVjRo11LJlS0ebr6+vJOnMmTPau3evNm7cqMqVKxc4zrFjx9SkSZMij+Xv7+84blBQkA4cOKDhw4fn69+5c2fNnj1bknTgwAEFBgY6wpUkdezYsainWeqKHbB8fHzUsGHD0qgFAAA42X/OHttstnxtv165stvtys7OVnR0tKZPn17gOL8GpqKO9f+PWx4Uew3Wyy+/rFdeeUWXL18ujXoAAEAZ0aZNG3377beqX7++GjVqlO/l5eUl6drTB/Ly8op97GbNmikpKSlfW1JSkoKDgx3bT548me/h57fTT/YVO2D17dtX586dU+3atdWyZUu1adMm3wsAANwZRowYoYyMDPXv3187duzQsWPHtHbtWg0ZMsQRqurXr69t27bpxIkTOnv2bJFnqJ599lktXrxY8+fP15EjR/T2229rxYoVGj9+vCSpZ8+eatKkiWJjY7V3715t3rxZL7zwQqmda3EV+xJhbGysdu3apccff7zQRe4AAODOEBAQoKSkJE2YMEH33Xefrl69qnr16ql3795ycbk2hzN+/HjFxsYqODhYly9f1vHjx4t07JiYGM2ePVtvvfWWxowZowYNGmjRokUKDw+XJLm4uGjlypX6wx/+oPbt26t+/fqaM2eOevfuXVqnWyzFvovQy8tLa9euVZcuXUqrpjsGdxEC+XEXIYDyotiXCAMDAwkDAAAAN1DsgDVz5kw999xz+Z7ECgAAgP9T7DVYjz/+uC5duqS77rpLlSpVKjCNn5GRYaw4AACAsqjYAev/P4kVAAAABZXoLkIAAABcX5ECVlZWlmNhe1ZW1g37sgAeAADc6YoUsKpVq6a0tDTVrl1bVatWLfTZV5ZlyWazlehprQAAAOVJkQLWhg0bVL16dUnSxo0bS7UgAACAsq5IAatbt26Ovxs0aKDAwMACs1iWZenkyZNmqwMAACiDiv0crAYNGuinn34q0J6RkaEGDRoYKQoAAKAsK/ZdhL+utfpP2dnZ8vT0NFIUAAAwL89uafvxDJ25cEW1q3iqfYPqcnUpW78pHBcXp/Pnz2vVqlXOLuWGihywxo0bJ0my2WyaNGmSKlWq5NiWl5enbdu2KTQ01HiBAADg5q3Zn6ZX/p6itMwrjjZ/H09Njg5W7xb+TqysfCryJcI9e/Zoz549sixL+/btc7zfs2ePDh48qFatWmnx4sWlWCoAACiJNfvT9OTfducLV5KUnnlFT/5tt9bsTyuVccPDwzVq1CiNHTtW1apVk6+vrxYuXKiLFy9qyJAhqlKliho1aqTPP/9c0rUJmz/84Q9q0KCBKlasqKZNm2r27NmO47388stasmSJPvvsM9lsNtlsNm3atEmdOnXShAkT8o39008/yd3dXV999ZUk6erVqxo/frzq1KkjLy8vdejQQZs2bcq3T1JSksLDw1WpUiVVq1ZNkZGROnfuXInOvcgzWL/ePThkyBDNnj2b510BAFAG5NktvfL3FFmFbLMk2SS98vcU9Qr2K5XLhUuWLNFzzz2n7du3Kz4+Xk8++aRWrlyphx56SM8//7z+/Oc/a9CgQUpNTZW7u7vq1q2r5cuXq0aNGvr66681fPhw+fv7q2/fvho/frwOHDigrKwsLVq0SJJUvXp1DRw4UG+++aamTZvmWMYUHx+vgIAAde3aVZI0cuRIpaSk6KOPPlJAQIBWrlyp3r17a9++fWrcuLGSk5PVo0cPDR06VLNnz5abm5s2btxY4sdP2SzLKuwzxy2QlZUlHx8fZWZmElgBSbm5uUpISFBUVFSB3zkFUDJbj/2s/gv/9Zv9Phx2jzreVcPo2OHh4crLy9PmzZslXZuh8vHx0cMPP6z3339fkpSeni5/f39t3bpV99xzT4FjjBw5Uunp6frkk08kFb4G66efflJAQIA2bNjgCFSdOnXSvffeq2nTpik1NVUNGzZUamqqAgICHPv17NlT7du315QpUzRgwAClpqZqy5YtRs692IvcAQBA2XHmwpXf7lSMfsUVEhLi+NvV1VU1atRQy5YtHW2+vr7Xxj9zRpI0b948/fWvf1VqaqouX76snJyc31zjXatWLd13331atmyZunbtquPHj2vr1q36y1/+Iknat2+f8vLy1KRJk3z7Xb16VTVqXAuVycnJeuyxx276fH9FwAIAoByrXaVod/gXtV9x/edstM1my9f26yU9u92ujz76SOPHj9fMmTPVsWNHValSRTNmzNC2bdt+c5yBAwdq9OjReuedd/TBBx+oZcuWjiCXnZ0tV1dX7dq1S66urvn2q1y5siSpYsWKN3We/6nYz8ECAABlR/sG1eXv46nrra6y6drdhO0bVL+VZRUqKSlJnTp10lNPPaXWrVurUaNGOnbsWL4+Hh4eha6LevDBB3XlyhWtWbNGH3zwgQYOHOjY1rp1a+Xl5enMmTNq1KhRvpefn5+kazNtiYmJxs6FgAUAQDnm6mLT5OhgSSoQsn59Pzk6+LZ4Hlbjxo21c+dOrV27VocPH9akSZO0Y8eOfH3q16+vb775RocOHdLZs2eVm5srSfLy8lJMTIwmTZqkAwcOqH///o59mjRpooEDB2rw4MFasWKFjh8/ru3bt2vq1Kn65z//KUn605/+pB07duipp57SN998o4MHD2r+/Pk6e/Zsic6FgAXA6fb/mKk/Lt2le9/6SrP3u2rtt6edXRJQrvRu4a/5j7eRn0/+y4B+Pp6a/3ib2+Y5WE888YQefvhh9evXTx06dNDPP/+sp556Kl+fYcOGqWnTpgoLC1OtWrWUlJTk2DZw4EDt3btXXbt2VVBQUL79Fi1apMGDB+uZZ55R06ZNFRMTox07djj6NWnSRF988YX27t2r9u3bq2PHjvrss8/k5lay1VTcRehE3EUISAfSsvTwf3+ty7n5p/zffCREfdsFOqkqoHwqD09yLytY5A7Aqd798liBcCVJsxOP6NG2deXClz9gjKuLzfijGFA4LhECcKqUU1mFtv94/rIyL+fe4moAwAwCFgCnqlfDq9D26l4equLJJDuAsomABcCphnVtUOgakD90aSA3V76iAJRNfHsBcKoODWtowaC2auZ/7UYPH3dLEyKb6Knwu5xcGQCUHHcROhF3EQL5Xbx8Veu/WMNvEQIo85jBAnDb8HDjKwlA+cC3GQAAgGEELAAAAMMIWAAAoEyx2WxatWqVs8u4IQIWAAB3CnuedHyztO+Ta/+1F/wVhdvJyy+/rNDQ0ALtaWlp6tOnz60vqBh4ih8AAHeClNXSmglS1qn/a/MOkHpPl4J/57y6SsDPz8/ZJfwmZrAAACjvUlZLHw/OH64kKSvtWnvK6lIbes2aNerSpYuqVq2qGjVq6IEHHtCxY8cc23/44Qf1799f1atXl5eXl8LCwrRt2zYtXrxYr7zyivbu3SubzSabzabFixdLKniJcN++fYqIiFDFihVVo0YNDR8+XNnZ2Y7tcXFxiomJ0VtvvSV/f3/VqFFDI0aMUG5u6f0cFwELAIDyzJ53beZKhT328t9tayaW2uXCixcvaty4cdq5c6cSExPl4uKihx56SHa7XdnZ2erWrZt+/PFHrV69Wnv37tVzzz0nu92ufv366ZlnnlHz5s2VlpamtLQ09evXr9DjR0ZGqlq1atqxY4eWL1+u9evXa+TIkfn6bdy4UceOHdPGjRu1ZMkSLV682BHYSgOXCAEAKM++/7rgzFU+lpT147V+DboaH/6RRx7J9/6vf/2ratWqpZSUFH399df66aeftGPHDlWvXl2S1KhRI0ffypUry83N7YaXBD/44ANduXJF77//vry8rv226dy5cxUdHa3p06fL19dXklStWjXNnTtXrq6uuvvuu3X//fcrMTFRw4YNM33KkpjBAgCgfMs+bbZfMR05ckT9+/dXw4YN5e3trfr160uSUlNTlZycrNatWzvCVUkcOHBArVq1coQrSercubPsdrsOHTrkaGvevLlcXV0d7/39/XXmzJkSj/tbmMECAKA8q+xrtl8xRUdHq169elq4cKECAgJkt9vVokUL5eTkqGLFiqUyZmH+8+e3bDab7HZ7qY3HDBYAAOVZvU7X7haU7TodbJJ3nWv9DPv555916NAhvfjii+rRo4eaNWumc+fOObaHhIQoOTlZGRkZhe7v4eGhvLwbrw1r1qyZ9u7dq4sXLzrakpKS5OLioqZNm5o5kRIgYAEAUJ65uF57FIOkgiHr3+97T7vWz7Bq1aqpRo0aWrBggY4ePaoNGzZo3Lhxju39+/eXn5+fYmJilJSUpO+++06ffvqptm7dKkmqX7++jh8/ruTkZJ09e1ZXr14tMMbAgQPl6emp2NhY7d+/Xxs3btSoUaM0aNAgx/orZyBgAQBQ3gX/Tur7vuTtn7/dO+Baeyk9B8vFxUUfffSRdu3apRYtWujpp5/WjBkzHNs9PDz0xRdfqHbt2oqKilLLli01bdo0x1qpRx55RL1791b37t1Vq1YtffjhhwXGqFSpktauXauMjAy1a9dOjz76qHr06KG5c+eWyjkVlc2yrMLu28QtkJWVJR8fH2VmZsrb29vZ5QBOl5ubq4SEBEVFRRVYLwHAAHvetbsFs09fW3NVr1OpzFyBRe4AANw5XFxL5VEMKIhLhAAAAIYRsAAAAAwjYAEAABhGwAIAADCMgAUAAGAYAQsAAMAwAhYAAIBhBCwAAADDCFgAAACGEbAAAAAMI2ABAAAYRsACAAAwjIAFAABgGAELAADAMAIWAACAYQQsAAAAwwhYAAAAhhGwAAAADCNgAQAAGEbAAgAAMIyABQAAYBgBCwAAwDACFgAAgGEELAAAAMMIWAAAAIYRsAAAAAwjYAEAABhGwAIAADCMgAUAAGAYAQsAAMAwAhYAAIBhBCwAAADDCFgAAACGEbAAAAAMI2ABAAAYRsACAAAwjIAFAABgGAELAADAMAIWAACAYQQsAAAAwwhYAAAAhhGwAAAADCNgAQAAGEbAAgAAMIyABQAAYBgBy5CTJ08qPDxcwcHBCgkJ0fLly51dEgAAcBI3ZxdQXri5uWnWrFkKDQ1Venq62rZtq6ioKHl5eTm7NAAAcIsRsAzx9/eXv7+/JMnPz081a9ZURkYGAQsAgDvQbXGJ8Mcff9Tjjz+uGjVqqGLFimrZsqV27txp7PhfffWVoqOjFRAQIJvNplWrVhXab968eapfv748PT3VoUMHbd++vUTj7dq1S3l5eQoMDLyJqgEAQFnl9IB17tw5de7cWe7u7vr888+VkpKimTNnqlq1aoX2T0pKUm5uboH2lJQUnT59utB9Ll68qFatWmnevHnXrSM+Pl7jxo3T5MmTtXv3brVq1UqRkZE6c+aMo09oaKhatGhR4HXq1ClHn4yMDA0ePFgLFiwo6kcAAADKGZtlWZYzC5g4caKSkpK0efPm3+xrt9vVpk0bNW7cWB999JFcXV0lSYcOHVK3bt00btw4Pffcczc8hs1m08qVKxUTE5OvvUOHDmrXrp3mzp3rGCswMFCjRo3SxIkTi3QuV69eVa9evTRs2DANGjTouv3mzZunefPmKS8vT4cPH1ZmZqa8vb2LNAZQnuXm5iohIUFRUVFyd3d3djkAUGJOn8FavXq1wsLC9Nhjj6l27dpq3bq1Fi5cWGhfFxcXJSQkaM+ePRo8eLDsdruOHTumiIgIxcTE/Ga4up6cnBzt2rVLPXv2zDdWz549tXXr1iIdw7IsxcXFKSIi4obhSpJGjBihlJQU7dixo0T1AgCA25vTA9Z3332n+fPnq3Hjxlq7dq2efPJJjR49WkuWLCm0f0BAgDZs2KAtW7ZowIABioiIUM+ePTV//vwS13D27Fnl5eXJ19c3X7uvr6/S09OLdIykpCTFx8dr1apVCg0NVWhoqPbt21fimgAAQNnl9LsI7Xa7wsLCNGXKFElS69attX//fr377ruKjY0tdJ+goCAtXbpU3bp1U8OGDfXee+/JZrPdyrIL6NKli+x2u1NrAAAAtwenz2D5+/srODg4X1uzZs2Umpp63X1Onz6t4cOHKzo6WpcuXdLTTz99UzXUrFlTrq6uBRbJnz59Wn5+fjd1bAAAcOdxesDq3LmzDh06lK/t8OHDqlevXqH9z549qx49eqhZs2ZasWKFEhMTFR8fr/Hjx5e4Bg8PD7Vt21aJiYmONrvdrsTERHXs2LHExwUAAHcmp18ifPrpp9WpUydNmTJFffv21fbt27VgwYJCH3Ngt9vVp08f1atXT/Hx8XJzc1NwcLDWrVuniIgI1alTp9DZrOzsbB09etTx/vjx40pOTlb16tUVFBQkSRo3bpxiY2MVFham9u3ba9asWbp48aKGDBlSeicPAADKJac/pkGS/vGPf+hPf/qTjhw5ogYNGmjcuHEaNmxYoX3XrVunrl27ytPTM1/7nj17VKtWLdWtW7fAPps2bVL37t0LtMfGxmrx4sWO93PnztWMGTOUnp6u0NBQzZkzRx06dLi5k7uBrKws+fj48JgG4N94TAOA8uK2CFh3KgIWkB8BC0B54fQ1WAAAAOUNAQsAAMAwAhYAAIBhTr+LEAB+OHdJ7205ruTUc7JdcpF/y/Nq37CWs8sCgBJjkbsTscgdkFJ/vqSH/jtJP1/McbS5utg0f2Ab3decB/0CKJu4RAjAqeZ/eSxfuJKkPLul6WsOOqkiALh5BCwATrXr+4xC24/9dFHn/iN4AUBZQcAC4FS+3p6Ftlep4CavCiwTBVA2EbAAOFVsx/qFtvfvECQPN76iAJRNfHsBcKqewb5646EWqlWlgiTJw8XS4HuC9GxkUydXBgAlx12ETsRdhMD/yc2zK/XsBe1K2qSHovmpHABlGzNYAG4L7q4uCqpeSRVcnV0JANw8AhYAAIBhBCwAAADDCFgAAACGEbAAAAAMI2ABAAAYRsACAAAwjIAFAABgGAELAADAMAIWAACAYQQsAAAAwwhYAAAAhhGwAAAADCNgAQAAGEbAAgAAMIyABQAAYBgBCwAAwDACFgAAgGEELAAAAMMIWAAAAIYRsAAAAAwjYAEAABhGwAIAADCMgAUAAGAYAQsAAMAwAhYAAIBhBCwAAADDCFgAAACGEbAAAAAMI2ABAAAYRsACAAAwjIAFAABgGAELAADAMAIWAACAYQQsAAAAwwhYAAAAhhGwAAAADCNgAQAAGEbAAgAAMIyABQAAYBgBCwAAwDACFgAAgGEELAAAAMMIWAAAAIYRsAAAAAwjYAEAABhGwAIAADCMgAUAAGAYAQsAAMAwAhYAAIBhBCwAAADDCFgAAACGEbAAAAAMI2ABAAAYRsACAAAwzM3ZBQDAldw8rU4+pT2pGbpw2qb22VflX83d2WUBQInZLMuynF3EnSorK0s+Pj7KzMyUt7e3s8sBnCLzUq76Ldiqg+kXHG3enm5a9l/3qGVdHydWBgAlxyVCAE71l6+O5QtXkpR15Re98vdvnVQRANw8AhYAp9pw8Eyh7Tu/P6fMy7m3uBoAMIOABcCpvCoUvhTUw9VFHq58RQEom/j2AuBUj7SpW2h7n5Z+qujheourAQAzCFgAnKp/+0AN7lhPri42R1v7+tX0yu+aO7EqALg53EXoRNxFCPyfH89fVvL3P+vEt7s0/LEoubvzmAYAZRfPwQJwW6hTtaJqe/kq4YSzKwGAm8clQgAAAMMIWAAAAIYRsAAAAAwjYAEAABhGwAIAADCMgAUAAGAYAQsAAMAwAhYAAIBhBCwAAADDCFgAAACGEbAAAAAMI2ABAAAYRsACAAAwzM3ZBdzJLMuSJGVlZTm5EuD2kJubq0uXLikrK0vu7u7OLge4LVSpUkU2m83ZZaCYCFhOdOHCBUlSYGCgkysBANyuMjMz5e3t7ewyUEw269dpFNxydrtdp06d4l8nwL9lZWUpMDBQJ0+e5H8owL/x/4iyiRksJ3JxcVHdunWdXQZw2/H29iZgASjTWOQOAABgGAELAADAMAIWgNtGhQoVNHnyZFWoUMHZpQDATWGROwAAgGHMYAEAABhGwAIAADCMgAUAAGAYAQsAAMAwAhYAxcXFyWazyWazycPDQ40aNdKrr76qX375RZJ05coVxcXFqWXLlnJzc1NMTEyRjrt792716tVLVatWVY0aNTR8+HBlZ2cX6Ld48WKFhITI09NTtWvX1ogRIxzbijr2smXL1KpVK1WqVEn+/v4aOnSofv7553x9zp8/rxEjRsjf318VKlRQkyZNlJCQULQPCQCKgYAFQJLUu3dvpaWl6ciRI3rmmWf08ssva8aMGZKkvLw8VaxYUaNHj1bPnj2LdLxTp06pZ8+eatSokbZt26Y1a9bo22+/VVxcXL5+b7/9tl544QVNnDhR3377rdavX6/IyEjH9qKMnZSUpMGDB+sPf/iDvv32Wy1fvlzbt2/XsGHDHH1ycnLUq1cvnThxQp988okOHTqkhQsXqk6dOsX8pADgt/GYBgCKi4vT+fPntWrVKkfbfffdpwsXLmjr1q2/2bcwCxYs0KRJk5SWliYXl2v/ltu3b59CQkJ05MgRNWrUSOfOnVOdOnX097//XT169ChRnZL01ltvaf78+Tp27Jij7Z133tH06dP1ww8/SJLeffddzZgxQwcPHpS7u/tvjgUAN4MZLACFqlixonJyckq8/9WrV+Xh4eEIV78eU5K2bNkiSVq3bp3sdrt+/PFHNWvWTHXr1lXfvn118uTJYo3VsWNHnTx5UgkJCbIsS6dPn9Ynn3yiqKgoR5/Vq1erY8eOGjFihHx9fdWiRQtNmTJFeXl5JT5HALgeAhaAfCzL0vr167V27VpFRESU+DgRERFKT0/XjBkzlJOTo3PnzmnixImSpLS0NEnSd999J7vdrilTpmjWrFn65JNPlJGRoV69ehUr3HXu3FnLli1Tv3795OHhIT8/P/n4+GjevHmOPt99950++eQT5eXlKSEhQZMmTdLMmTP1+uuvl/gcAeB6CFgAJEn/+Mc/VLlyZXl6eqpPnz7q16+fXn755RIfr3nz5lqyZIlmzpypSpUqyc/PTw0aNJCvr69jVstutys3N1dz5sxRZGSk7rnnHn344Yc6cuSINm7cWOSxUlJSNGbMGL300kvatWuX1qxZoxMnTuiPf/yjo4/dblft2rW1YMECtW3bVv369dMLL7ygd999t8TnCADX4+bsAgDcHrp376758+fLw8NDAQEBcnO7+a+HAQMGaMCAATp9+rS8vLxks9n09ttvq2HDhpIkf39/SVJwcLBjn1q1aqlmzZpKTU0t8jhTp05V586d9eyzz0qSQkJC5OXlpa5du+r111+Xv7+//P395e7uLldXV8d+zZo1U3p6unJycuTh4XHT5wsAv2IGC4AkycvLS40aNVJQUJCRcPX/+fr6qnLlyoqPj5enp6d69eol6dqlPUk6dOiQo29GRobOnj2revXqFfn4ly5dyrfWS5IjSP16H0/nzp119OhR2e12R5/Dhw/L39+fcAXAOAIWgCJJSUlRcnKyMjIylJmZqeTkZCUnJ99wn7lz52r37t06fPiw5s2bp5EjR2rq1KmqWrWqJKlJkyZ68MEHNWbMGH399dfav3+/YmNjdffdd6t79+5FHjs6OlorVqzQ/Pnz9d133ykpKUmjR49W+/btFRAQIEl68sknlZGRoTFjxujw4cP65z//qSlTpuR75hYAGGMBuOPFxsZaDz744A371KtXz5JU4HUjgwYNsqpXr255eHhYISEh1vvvv1+gT2ZmpjV06FCratWqVvXq1a2HHnrISk1NLfbYc+bMsYKDg62KFSta/v7+1sCBA60ffvghX5+vv/7a6tChg1WhQgWrYcOG1htvvGH98ssvNzwHACgJnoMFAABgGJcIAQAADCNgAQAAGEbAAgAAMIyABQAAYBgBCwAAwDACFoB8LMvSggUL1KFDB1WuXFlVq1ZVWFiYZs2apUuXLjm7vFKxYMEChYeHy9vbWzabTefPn3d2SQDKOAIWgHwGDRqksWPH6sEHH9TGjRuVnJysSZMm6bPPPtMXX3zh7PJKxaVLl9S7d289//zzzi4FQDlBwALg8PHHH2vZsmX68MMP9fzzz6tdu3aqX7++HnzwQW3YsMHxdHW73a5XX31VdevWVYUKFRQaGqo1a9Y4jnPixAnZbDZ9/PHH6tq1qypWrKh27drp8OHD2rFjh8LCwlS5cmX16dNHP/30k2O/uLg4xcTEaMqUKfL19VXVqlX16quv6pdfftGzzz6r6tWrq27dulq0aJFjn5ycHI0cOVL+/v7y9PRUvXr1NHXq1GKd99ixYzVx4kTdc889N/kJAsA1BCwADsuWLVPTpk314IMPFthms9nk4+MjSZo9e7Zmzpypt956S998840iIyP1u9/9TkeOHMm3z+TJk/Xiiy9q9+7dcnNz04ABA/Tcc89p9uzZ2rx5s44ePaqXXnop3z4bNmzQqVOn9NVXX+ntt9/W5MmT9cADD6hatWratm2b/vjHP+qJJ57QDz/8IEmaM2eOVq9erY8//liHDh3SsmXLVL9+fcfx4uLiFB4ebvaDAoDf4uQnyQO4jTRr1sz63e9+95v9AgICrDfeeCNfW7t27aynnnrKsizLOn78uCXJ+p//+R/H9g8//NCSZCUmJjrapk6dajVt2tTxPjY21qpXr56Vl5fnaGvatKnVtWtXx/tffvnF8vLysj788EPLsixr1KhRVkREhGW32wutdeLEidagQYN+85wsy7I2btxoSbLOnTtXpP4AcD1uTs53AG4jVhF+OSsrK0unTp1S586d87V37txZe/fuzdcWEhLi+NvX11eS1LJly3xtZ86cybdP8+bN5eLikq9PixYtHO9dXV1Vo0YNx35xcXHq1auXmjZtqt69e+uBBx7Qfffd5+hf3MuFAGAClwgBODRp0kQHDx40djx3d3fH3zabrdA2u91+3X1+7VNY26/7tWnTRsePH9drr72my5cvq2/fvnr00UeNnQMAlAQBC4DDgAEDdPjwYX322WcFtlmWpczMTHl7eysgIEBJSUn5ticlJSk4OPhWlZqPt7e3+vXrp4ULFyo+Pl6ffvqpMjIynFILAEgSlwgBOPTt21crV65U//799eKLL+q+++5TrVq1tG/fPv35z3/WqFGjFBMTo2effVaTJ0/WXXfdpdDQUC1atEjJyclatmzZLa/57bfflr+/v1q3bi0XFxctX75cfn5+qlq1qiTpT3/6k3788Ue9//771z1Genq60tPTdfToUUnSvn37VKVKFQUFBal69eq34jQAlDMELAAONptNH3zwgRYsWKC//vWveuONN+Tm5qbGjRtr8ODBioyMlCSNHj1amZmZeuaZZ3TmzBkFBwdr9erVaty48S2vuUqVKnrzzTd15MgRubq6ql27dkpISHCs40pLS1NqauoNj/Huu+/qlVdecby/9957JUmLFi1SXFxcqdUOoPyyWUVZ1QoAAIAiYw0WAACAYQQsAAAAwwhYAAAAhhGwAAAADCNgAQAAGEbAAgAAMIyABQAAYBgBCwAAwDACFgCjwsPDNXbs2CL13bRpk2w2m86fP39TY9avX1+zZs26qWMAgEkELAAAAMMIWAAAAIYRsACUmqVLlyosLExVqlSRn5+fBgwYoDNnzhTol5SUpJCQEHl6euqee+7R/v37823fsmWLunbtqooVKyowMFCjR4/WxYsXb9VpAECxEbAAlJrc3Fy99tpr2rt3r1atWqUTJ04oLi6uQL9nn31WM2fO1I4dO1SrVi1FR0crNzdXknTs2DH17t1bjzzyiL755hvFx8dry5YtGjly5C0+GwAoOjdnFwCg/Bo6dKjj74YNG2rOnDlq166dsrOzVblyZce2yZMnq1evXpKkJUuWqG7dulq5cqX69u2rqVOnauDAgY6F840bN9acOXPUrVs3zZ8/X56enrf0nACgKJjBAlBqdu3apejoaAUFBalKlSrq1q2bJCk1NTVfv44dOzr+rl69upo2baoDBw5Ikvbu3avFixercuXKjldkZKTsdruOHz9+604GAIqBGSwApeLixYuKjIxUZGSkli1bplq1aik1NVWRkZHKyckp8nGys7P1xBNPaPTo0QW2BQUFmSwZAIwhYAEoFQcPHtTPP/+sadOmKTAwUJK0c+fOQvv+61//coSlc+fO6fDhw2rWrJkkqU2bNkpJSVGjRo1uTeEAYACXCAGUiqCgIHl4eOidd97Rd999p9WrV+u1114rtO+rr76qxMRE7d+/X3FxcapZs6ZiYmIkSRMmTNDXX3+tkSNHKjk5WUeOHNFnn33GIncAtzUCFoBSUatWLS1evFjLly9XcHCwpk2bprfeeqvQvtOmTdOYMWPUtm1bpaen6+9//7s8PDwkSSEhIfryyy91+PBhde3aVa1bt9ZLL72kgICAW3k6AFAsNsuyLGcXAQAAUJ4wgwUAAGAYAQsAAMAwAhYAAIBhBCwAAADDCFgAAACGEbAAAAAMI2ABAAAYRsACAAAwjIAFAABgGAELAADAMAIWAACAYf8LMYFv3XVB+fkAAAAASUVORK5CYII=",
-            "text/plain": [
-              "<Figure size 602x500 with 1 Axes>"
-            ]
-          },
-          "metadata": {},
-          "output_type": "display_data"
-        }
-      ],
-      "source": [
-        "if __name__ == \"__main__\":\n",
-        "    results_p1 = run_parameter_sweep(50, 40, 45, 3, 1, 1)\n",
-        "    create_plot(results_p1, \"P1.png\")"
-      ]
-    },
-    {
-      "cell_type": "markdown",
-      "id": "0084a2b5",
-      "metadata": {},
-      "source": [
-        "We observe that the run-time of both strategies for $P = 1$ are more or less the\n",
-        "same for larger matrices.\n"
-      ]
-    }
-  ],
-  "metadata": {
-    "jupytext": {
-      "cell_metadata_filter": "-all"
-    },
-    "kernelspec": {
-      "display_name": "Python 3 (ipykernel)",
-      "language": "python",
-      "name": "python3"
-    },
-    "language_info": {
-      "codemirror_mode": {
-        "name": "ipython",
-        "version": 3
-      },
-      "file_extension": ".py",
-      "mimetype": "text/x-python",
-      "name": "python",
-      "nbconvert_exporter": "python",
-      "pygments_lexer": "ipython3",
-      "version": "3.10.6"
-    }
-  },
-  "nbformat": 4,
-  "nbformat_minor": 5
+   "id": "626bce0d",
+   "metadata": {
+    "lines_to_next_cell": 2
+   },
+   "source": [
+    "We start by running the comparison for an increasing number of degrees of freedom on a fixed grid."
+   ]
+  },
+  {
+   "cell_type": "code",
+   "execution_count": null,
+   "id": "216373fd",
+   "metadata": {},
+   "outputs": [],
+   "source": [
+    "if __name__ == \"__main__\":\n",
+    "    results_p = run_parameter_sweep(30, 25, 23, repeats=3, min_degree=1, max_degree=4)\n",
+    "    create_plot(results_p, \"P_sweep.png\")"
+   ]
+  },
+  {
+   "cell_type": "markdown",
+   "id": "70f0da1c",
+   "metadata": {},
+   "source": [
+    "We observe that for all the runs, independent of the degree $P$, the *Action Strategy* is\n",
+    "significantly faster than the"
+   ]
+  },
+  {
+   "cell_type": "markdown",
+   "id": "14a6f4ba",
+   "metadata": {},
+   "source": [
+    "We note that the run for $P=1$ is relatively small, and therefore run $P=1$ on a larger mesh"
+   ]
+  },
+  {
+   "cell_type": "code",
+   "execution_count": null,
+   "id": "47dc2965",
+   "metadata": {},
+   "outputs": [],
+   "source": [
+    "if __name__ == \"__main__\":\n",
+    "    results_p1 = run_parameter_sweep(50, 40, 45, 3, 1, 1)\n",
+    "    create_plot(results_p1, \"P1.png\")"
+   ]
+  },
+  {
+   "cell_type": "markdown",
+   "id": "e022f63c",
+   "metadata": {},
+   "source": [
+    "We observe that the run-time of both strategies for $P = 1$ are more or less the\n",
+    "same for larger matrices."
+   ]
+  }
+ ],
+ "metadata": {
+  "jupytext": {
+   "cell_metadata_filter": "-all"
+  },
+  "kernelspec": {
+   "display_name": "Python 3 (ipykernel)",
+   "language": "python",
+   "name": "python3"
+  }
+ },
+ "nbformat": 4,
+ "nbformat_minor": 5
 }