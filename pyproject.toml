[build-system] # Require setuptool version due to https://github.com/pypa/setuptools/issues/2938
requires = ["setuptools>=64.4.0", "wheel"]


[project]
name = "OasisX"
authors = [{ name = "Jørgen S. Dokken", email = "dokken@simula.no" }]
<<<<<<< HEAD
version = "1.2.0"
=======
version = "1.3.0"
>>>>>>> af016948
description = "A modern implementation of Oasis"
readme = "README.md"
requires-python = ">=3.9"
license = { file = "LICENSE" }
dependencies = ['numpy', 'fenics-dolfinx>=0.10,<0.11']
    
[project.scripts]
oasisx = "oasisx.__main__:main"

[project.optional-dependencies]
test = ["ruff", "mypy", "pytest", "pytest-cov", "isort", "scipy"]

docs = ["jupyter-book", "jupytext", "seaborn", "docutils"]

binder = ["jupyterlab", "notebook"]

[tool.mypy]
ignore_missing_imports = true       # Does not show errors when importing untyped libraries
exclude = ["docs/_build", "build/"]
files = ["src", "test"]

[tool.pytest.ini_options]
addopts = "--cov=oasisx --cov-report html --cov-append --cov-report term-missing -v"
testpaths = ["test"]


[tool.jupytext.formats]
"docs/" = "ipynb"
"demo/" = "py:light"


[tool.ruff]
src = ["src", "test", "demo"]
line-length = 100
indent-width = 4

[tool.ruff.lint]
select = [
    # Pyflakes
    "F",
    # Pycodestyle
    "E",
    "W",
    # isort
    "I001",
]


[tool.ruff.lint.isort]
known-first-party = ["oasisx"]
known-third-party = [
    "basix",
    "dolfinx",
    "ffcx",
    "ufl",
    "gmsh",
    "numpy",
    "pytest",
]
section-order = [
    "future",
    "standard-library",
    "mpi",
    "third-party",
    "first-party",
    "local-folder",
]

[tool.ruff.lint.isort.sections]
"mpi" = ["mpi4py", "petsc4py"]<|MERGE_RESOLUTION|>--- conflicted
+++ resolved
@@ -5,11 +5,7 @@
 [project]
 name = "OasisX"
 authors = [{ name = "Jørgen S. Dokken", email = "dokken@simula.no" }]
-<<<<<<< HEAD
-version = "1.2.0"
-=======
 version = "1.3.0"
->>>>>>> af016948
 description = "A modern implementation of Oasis"
 readme = "README.md"
 requires-python = ">=3.9"
